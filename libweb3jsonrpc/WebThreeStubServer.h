--- conflicted
+++ resolved
@@ -43,74 +43,15 @@
 public:
 	WebThreeStubServer(jsonrpc::AbstractServerConnector& _conn, dev::WebThreeDirect& _web3, std::vector<dev::KeyPair> const& _accounts);
 	
-<<<<<<< HEAD
 private:
 	dev::eth::Interface* client() override;
 	std::shared_ptr<dev::shh::Interface> face() override;
 	dev::WebThreeNetworkFace* network() override;
 	dev::WebThreeStubDatabaseFace* db() override;
-=======
-	virtual std::string web3_sha3(std::string const& _param1);
-	virtual Json::Value eth_accounts();
-	virtual std::string eth_balanceAt(std::string const& _address);
-	virtual Json::Value eth_blockByHash(std::string const& _hash);
-	virtual Json::Value eth_blockByNumber(int const& _number);
-	virtual std::string eth_call(Json::Value const& _json);
-	virtual Json::Value eth_changed(int const& _id);
-	virtual std::string eth_codeAt(std::string const& _address);
-	virtual std::string eth_coinbase();
-	virtual Json::Value eth_compilers();
-	virtual double eth_countAt(std::string const& _address);
-	virtual int eth_defaultBlock();
-	virtual std::string eth_gasPrice();
-	virtual Json::Value eth_filterLogs(int const& _id);
-	virtual Json::Value eth_logs(Json::Value const& _json);
-	virtual bool eth_listening();
-	virtual bool eth_mining();
-	virtual int eth_newFilter(Json::Value const& _json);
-	virtual int eth_newFilterString(std::string const& _filter);
-	virtual int eth_number();
-	virtual int eth_peerCount();
-	virtual bool eth_setCoinbase(std::string const& _address);
-	virtual bool eth_setDefaultBlock(int const& _block);
-	virtual bool eth_setListening(bool const& _listening);
-	virtual std::string eth_lll(std::string const& _s);
-	virtual std::string eth_serpent(std::string const& _s);
-	virtual bool eth_setMining(bool const& _mining);
-	virtual std::string eth_solidity(std::string const& _code);
-	virtual std::string eth_stateAt(std::string const& _address, std::string const& _storage);
-	virtual Json::Value eth_storageAt(std::string const& _address);
-	virtual std::string eth_transact(Json::Value const& _json);
-	virtual Json::Value eth_transactionByHash(std::string const& _hash, int const& _i);
-	virtual Json::Value eth_transactionByNumber(int const& _number, int const& _i);
-	virtual Json::Value eth_uncleByHash(std::string const& _hash, int const& _i);
-	virtual Json::Value eth_uncleByNumber(int const& _number, int const& _i);
-	virtual bool eth_uninstallFilter(int const& _id);
-
-	virtual std::string db_get(std::string const& _name, std::string const& _key);
-	virtual std::string db_getString(std::string const& _name, std::string const& _key);
-	virtual bool db_put(std::string const& _name, std::string const& _key, std::string const& _value);
-	virtual bool db_putString(std::string const& _name, std::string const& _key, std::string const& _value);
-
-	virtual std::string shh_addToGroup(std::string const& _group, std::string const& _who);
-	virtual Json::Value shh_changed(int const& _id);
-	virtual bool shh_haveIdentity(std::string const& _id);
-	virtual int shh_newFilter(Json::Value const& _json);
-	virtual std::string shh_newGroup(std::string const& _id, std::string const& _who);
-	virtual std::string shh_newIdentity();
-	virtual bool shh_post(Json::Value const& _json);
-	virtual bool shh_uninstallFilter(int const& _id);
-
-	void setAccounts(std::vector<dev::KeyPair> const& _accounts);
-	void setIdentities(std::vector<dev::KeyPair> const& _ids);
-	std::map<dev::Public, dev::Secret> const& ids() const { return m_ids; }
-
-protected:
-	virtual bool authenticate(dev::TransactionSkeleton const& _t) const;
->>>>>>> 7deff572
 
 	std::string get(std::string const& _name, std::string const& _key) override;
 	void put(std::string const& _name, std::string const& _key, std::string const& _value) override;
+
 private:
 	dev::WebThreeDirect& m_web3;
 	leveldb::ReadOptions m_readOptions;
