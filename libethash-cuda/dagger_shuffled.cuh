--- conflicted
+++ resolved
@@ -4,11 +4,7 @@
 
 template <uint32_t _PARALLEL_HASH>
 __device__ __forceinline__ bool compute_hash(
-<<<<<<< HEAD
-	uint64_t nonce,
-=======
 	uint64_t const nonce,
->>>>>>> d7b6b7c9
 	uint2 *mix_hash
 	)
 {
