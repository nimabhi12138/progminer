--- conflicted
+++ resolved
@@ -1,18 +1,18 @@
 /*
-    This file is part of cpp-ethereum.
-
-    cpp-ethereum is free software: you can redistribute it and/or modify
-    it under the terms of the GNU General Public License as published by
-    the Free Software Foundation, either version 3 of the License, or
-    (at your option) any later version.
-
-    cpp-ethereum is distributed in the hope that it will be useful,
-    but WITHOUT ANY WARRANTY; without even the implied warranty of
-    MERCHANTABILITY or FITNESS FOR A PARTICULAR PURPOSE.  See the
-    GNU General Public License for more details.
-
-    You should have received a copy of the GNU General Public License
-    along with cpp-ethereum.  If not, see <http://www.gnu.org/licenses/>.
+	This file is part of cpp-ethereum.
+
+	cpp-ethereum is free software: you can redistribute it and/or modify
+	it under the terms of the GNU General Public License as published by
+	the Free Software Foundation, either version 3 of the License, or
+	(at your option) any later version.
+
+	cpp-ethereum is distributed in the hope that it will be useful,
+	but WITHOUT ANY WARRANTY; without even the implied warranty of
+	MERCHANTABILITY or FITNESS FOR A PARTICULAR PURPOSE.  See the
+	GNU General Public License for more details.
+
+	You should have received a copy of the GNU General Public License
+	along with cpp-ethereum.  If not, see <http://www.gnu.org/licenses/>.
 */
 /** @file MixClient.cpp
  * @author Arkadiy Paronyan arkadiy@ethdev.com
@@ -48,29 +48,29 @@
 
 struct MixPow //dummy POW
 {
-    typedef int Solution;
-    static void assignResult(int, BlockInfo const&) {}
-    static bool verify(BlockInfo const&) { return true; }
+	typedef int Solution;
+	static void assignResult(int, BlockInfo const&) {}
+	static bool verify(BlockInfo const&) { return true; }
 };
 
 }
 
 bytes MixBlockChain::createGenesisBlock(h256 _stateRoot)
 {
-    RLPStream block(3);
-    block.appendList(15)
-            << h256() << EmptyListSHA3 << h160() << _stateRoot << EmptyTrie << EmptyTrie
-            << LogBloom() << c_mixGenesisDifficulty << 0 << c_genesisGasLimit << 0 << (unsigned)0
-            << std::string() << h256() << h64(u64(42));
-    block.appendRaw(RLPEmptyList);
-    block.appendRaw(RLPEmptyList);
-    return block.out();
+	RLPStream block(3);
+	block.appendList(15)
+			<< h256() << EmptyListSHA3 << h160() << _stateRoot << EmptyTrie << EmptyTrie
+			<< LogBloom() << c_mixGenesisDifficulty << 0 << c_genesisGasLimit << 0 << (unsigned)0
+			<< std::string() << h256() << h64(u64(42));
+	block.appendRaw(RLPEmptyList);
+	block.appendRaw(RLPEmptyList);
+	return block.out();
 }
 
 MixClient::MixClient(std::string const& _dbPath):
-    m_dbPath(_dbPath)
-{
-    resetState(std::unordered_map<Address, Account>());
+	m_dbPath(_dbPath)
+{
+	resetState(std::unordered_map<Address, Account>());
 }
 
 MixClient::~MixClient()
@@ -79,54 +79,54 @@
 
 LocalisedLogEntries MixClient::logs()
 {
-    return m_watches.at(0).changes;
+	return m_watches.at(0).changes;
 }
 
 void MixClient::resetState(std::unordered_map<Address, Account> const& _accounts,  Secret const& _miner)
 {
 
-    WriteGuard l(x_state);
-    Guard fl(x_filtersWatches);
-    m_filters.clear();
-    m_watches.clear();
-    //LogFilter filter;
-    //m_filters.insert(std::make_pair(filter.sha3(), filter));
-    //m_watches.insert(std::make_pair(0, ClientWatch(filter.sha3(), Reaping::Automatic)));
-
-    m_stateDB = OverlayDB();
-    SecureTrieDB<Address, MemoryDB> accountState(&m_stateDB);
-    accountState.init();
-
-    dev::eth::commit(_accounts, static_cast<MemoryDB&>(m_stateDB), accountState);
-    h256 stateRoot = accountState.root();
-    m_bc.reset();
-    m_bc.reset(new MixBlockChain(m_dbPath, stateRoot));
-    m_state = eth::State(m_stateDB, BaseState::PreExisting, KeyPair(_miner).address());
-    m_state.sync(bc());
-    m_startState = m_state;
-    WriteGuard lx(x_executions);
-    m_executions.clear();
+	WriteGuard l(x_state);
+	Guard fl(x_filtersWatches);
+	m_filters.clear();
+	m_watches.clear();
+	//LogFilter filter;
+	//m_filters.insert(std::make_pair(filter.sha3(), filter));
+	//m_watches.insert(std::make_pair(0, ClientWatch(filter.sha3(), Reaping::Automatic)));
+
+	m_stateDB = OverlayDB();
+	SecureTrieDB<Address, MemoryDB> accountState(&m_stateDB);
+	accountState.init();
+
+	dev::eth::commit(_accounts, static_cast<MemoryDB&>(m_stateDB), accountState);
+	h256 stateRoot = accountState.root();
+	m_bc.reset();
+	m_bc.reset(new MixBlockChain(m_dbPath, stateRoot));
+	m_state = eth::State(m_stateDB, BaseState::PreExisting, KeyPair(_miner).address());
+	m_state.sync(bc());
+	m_startState = m_state;
+	WriteGuard lx(x_executions);
+	m_executions.clear();
 }
 
 Transaction MixClient::replaceGas(Transaction const& _t, u256 const& _gas, Secret const& _secret)
 {
-    Transaction ret;
-    if (_secret)
-    {
-        if (_t.isCreation())
-            ret = Transaction(_t.value(), _t.gasPrice(), _gas, _t.data(), _t.nonce(), _secret);
-        else
-            ret = Transaction(_t.value(), _t.gasPrice(), _gas, _t.receiveAddress(), _t.data(), _t.nonce(), _secret);
-    }
-    else
-    {
-        if (_t.isCreation())
-            ret = Transaction(_t.value(), _t.gasPrice(), _gas, _t.data(), _t.nonce());
-        else
-            ret = Transaction(_t.value(), _t.gasPrice(), _gas, _t.receiveAddress(), _t.data(), _t.nonce());
-        ret.forceSender(_t.safeSender());
-    }
-    return ret;
+	Transaction ret;
+	if (_secret)
+	{
+		if (_t.isCreation())
+			ret = Transaction(_t.value(), _t.gasPrice(), _gas, _t.data(), _t.nonce(), _secret);
+		else
+			ret = Transaction(_t.value(), _t.gasPrice(), _gas, _t.receiveAddress(), _t.data(), _t.nonce(), _secret);
+	}
+	else
+	{
+		if (_t.isCreation())
+			ret = Transaction(_t.value(), _t.gasPrice(), _gas, _t.data(), _t.nonce());
+		else
+			ret = Transaction(_t.value(), _t.gasPrice(), _gas, _t.receiveAddress(), _t.data(), _t.nonce());
+		ret.forceSender(_t.safeSender());
+	}
+	return ret;
 }
 
 void MixClient::executeTransaction(Transaction const& _t, State& _state, bool _call, bool _gasAuto, Secret const& _secret)
@@ -193,19 +193,19 @@
 			levels.resize(ext.depth);
 
 		machineStates.push_back(MachineState{
-			steps,
-			vm.curPC(),
-			inst,
-			newMemSize,
-			static_cast<u256>(gas),
-			vm.stack(),
-			vm.memory(),
-			gasCost,
-			ext.state().storage(ext.myAddress),
-			std::move(levels),
-			codeIndex,
-			dataIndex
-		});
+									steps,
+									vm.curPC(),
+									inst,
+									newMemSize,
+									static_cast<u256>(gas),
+									vm.stack(),
+									vm.memory(),
+									gasCost,
+									ext.state().storage(ext.myAddress),
+									std::move(levels),
+									codeIndex,
+									dataIndex
+								});
 	};
 
 	execution.go(onOp);
@@ -213,32 +213,6 @@
 
 	switch (er.excepted)
 	{
-<<<<<<< HEAD
-		case TransactionException::None:
-			break;
-		case TransactionException::NotEnoughCash:
-			BOOST_THROW_EXCEPTION(Exception() << errinfo_comment("Insufficient balance for contract deployment"));
-		case TransactionException::OutOfGasBase:
-		case TransactionException::OutOfGas:
-			BOOST_THROW_EXCEPTION(OutOfGas() << errinfo_comment("Not enough gas"));
-		case TransactionException::BlockGasLimitReached:
-			BOOST_THROW_EXCEPTION(OutOfGas() << errinfo_comment("Block gas limit reached"));
-		case TransactionException::OutOfStack:
-			BOOST_THROW_EXCEPTION(Exception() << errinfo_comment("Out of stack"));
-		case TransactionException::StackUnderflow:
-			BOOST_THROW_EXCEPTION(Exception() << errinfo_comment("Stack underflow"));
-			//these should not happen in mix
-		case TransactionException::Unknown:
-		case TransactionException::BadInstruction:
-		case TransactionException::BadJumpDestination:
-		case TransactionException::InvalidSignature:
-		case TransactionException::InvalidNonce:
-			BOOST_THROW_EXCEPTION(Exception() << errinfo_comment("Internal execution error"));
-	};
-
-	ExecutionResult d;
-	d.inputParameters = t.data();
-=======
 	case TransactionException::None:
 		break;
 	case TransactionException::NotEnoughCash:
@@ -253,7 +227,7 @@
 		BOOST_THROW_EXCEPTION(Exception() << errinfo_comment("Out of stack"));
 	case TransactionException::StackUnderflow:
 		BOOST_THROW_EXCEPTION(Exception() << errinfo_comment("Stack underflow"));
-	//these should not happen in mix
+		//these should not happen in mix
 	case TransactionException::Unknown:
 	case TransactionException::BadInstruction:
 	case TransactionException::BadJumpDestination:
@@ -264,7 +238,7 @@
 	}
 
 	ExecutionResult d;
->>>>>>> 87cf8dd5
+	d.inputParameters = t.data();
 	d.result = er;
 	d.machineStates = machineStates;
 	d.executionCode = std::move(codes);
@@ -327,149 +301,149 @@
 
 void MixClient::mine()
 {
-    WriteGuard l(x_state);
-    m_state.commitToMine(bc());
-    m_state.completeMine<MixPow>(0);
-    bc().import(m_state.blockData(), m_state.db(), ImportRequirements::Default & ~ImportRequirements::ValidNonce);
-    m_state.sync(bc());
-    m_startState = m_state;
-    h256Set changed { dev::eth::PendingChangedFilter, dev::eth::ChainChangedFilter };
-    //noteChanged(changed);
+	WriteGuard l(x_state);
+	m_state.commitToMine(bc());
+	m_state.completeMine<MixPow>(0);
+	bc().import(m_state.blockData(), m_state.db(), ImportRequirements::Default & ~ImportRequirements::ValidNonce);
+	m_state.sync(bc());
+	m_startState = m_state;
+	h256Set changed { dev::eth::PendingChangedFilter, dev::eth::ChainChangedFilter };
+	//noteChanged(changed);
 }
 
 ExecutionResult MixClient::lastExecution() const
 {
-    ReadGuard l(x_executions);
-    return m_executions.empty() ? ExecutionResult() : m_executions.back();
+	ReadGuard l(x_executions);
+	return m_executions.empty() ? ExecutionResult() : m_executions.back();
 }
 
 ExecutionResult MixClient::execution(unsigned _index) const
 {
-    ReadGuard l(x_executions);
-    return m_executions.at(_index);
+	ReadGuard l(x_executions);
+	return m_executions.at(_index);
 }
 
 State MixClient::asOf(h256 const& _block) const
 {
-    ReadGuard l(x_state);
-    return State(m_stateDB, bc(), _block);
+	ReadGuard l(x_state);
+	return State(m_stateDB, bc(), _block);
 }
 
 void MixClient::submitTransaction(Secret _secret, u256 _value, Address _dest, bytes const& _data, u256 _gas, u256 _gasPrice, bool _gasAuto)
 {
-    WriteGuard l(x_state);
-    u256 n = m_state.transactionsFrom(toAddress(_secret));
-    Transaction t(_value, _gasPrice, _gas, _dest, _data, n, _secret);
-    executeTransaction(t, m_state, false, _gasAuto, _secret);
+	WriteGuard l(x_state);
+	u256 n = m_state.transactionsFrom(toAddress(_secret));
+	Transaction t(_value, _gasPrice, _gas, _dest, _data, n, _secret);
+	executeTransaction(t, m_state, false, _gasAuto, _secret);
 }
 
 Address MixClient::submitTransaction(Secret _secret, u256 _endowment, bytes const& _init, u256 _gas, u256 _gasPrice, bool _gasAuto)
 {
-    WriteGuard l(x_state);
-    u256 n = m_state.transactionsFrom(toAddress(_secret));
-    eth::Transaction t(_endowment, _gasPrice, _gas, _init, n, _secret);
-    executeTransaction(t, m_state, false, _gasAuto, _secret);
-    Address address = right160(sha3(rlpList(t.sender(), t.nonce())));
-    return address;
+	WriteGuard l(x_state);
+	u256 n = m_state.transactionsFrom(toAddress(_secret));
+	eth::Transaction t(_endowment, _gasPrice, _gas, _init, n, _secret);
+	executeTransaction(t, m_state, false, _gasAuto, _secret);
+	Address address = right160(sha3(rlpList(t.sender(), t.nonce())));
+	return address;
 }
 
 dev::eth::ExecutionResult MixClient::call(Address const& _from, u256 _value, Address _dest, bytes const& _data, u256 _gas, u256 _gasPrice, BlockNumber _blockNumber, bool _gasAuto, FudgeFactor _ff)
 {
-    (void)_blockNumber;
-    State temp = asOf(eth::PendingBlock);
-    u256 n = temp.transactionsFrom(_from);
-    Transaction t(_value, _gasPrice, _gas, _dest, _data, n);
-    t.forceSender(_from);
-    if (_ff == FudgeFactor::Lenient)
-        temp.addBalance(_from, (u256)(t.gasRequired() * t.gasPrice() + t.value()));
-    WriteGuard lw(x_state); //TODO: lock is required only for last execution state
-    executeTransaction(t, temp, true, _gasAuto);
-    return lastExecution().result;
+	(void)_blockNumber;
+	State temp = asOf(eth::PendingBlock);
+	u256 n = temp.transactionsFrom(_from);
+	Transaction t(_value, _gasPrice, _gas, _dest, _data, n);
+	t.forceSender(_from);
+	if (_ff == FudgeFactor::Lenient)
+		temp.addBalance(_from, (u256)(t.gasRequired() * t.gasPrice() + t.value()));
+	WriteGuard lw(x_state); //TODO: lock is required only for last execution state
+	executeTransaction(t, temp, true, _gasAuto);
+	return lastExecution().result;
 }
 
 void MixClient::submitTransaction(Secret _secret, u256 _value, Address _dest, bytes const& _data, u256 _gas, u256 _gasPrice)
 {
-    submitTransaction(_secret, _value, _dest, _data, _gas, _gasPrice, false);
+	submitTransaction(_secret, _value, _dest, _data, _gas, _gasPrice, false);
 }
 
 Address MixClient::submitTransaction(Secret _secret, u256 _endowment, bytes const& _init, u256 _gas, u256 _gasPrice)
 {
-    return submitTransaction(_secret, _endowment, _init, _gas, _gasPrice, false);
+	return submitTransaction(_secret, _endowment, _init, _gas, _gasPrice, false);
 }
 
 dev::eth::ExecutionResult MixClient::call(Address const& _from, u256 _value, Address _dest, bytes const& _data, u256 _gas, u256 _gasPrice, BlockNumber _blockNumber, eth::FudgeFactor _ff)
 {
-    return call(_from, _value, _dest, _data, _gas, _gasPrice, _blockNumber, false, _ff);
+	return call(_from, _value, _dest, _data, _gas, _gasPrice, _blockNumber, false, _ff);
 }
 
 dev::eth::ExecutionResult MixClient::create(Address const& _from, u256 _value, bytes const& _data, u256 _gas, u256 _gasPrice, BlockNumber _blockNumber, eth::FudgeFactor _ff)
 {
-    (void)_blockNumber;
-    u256 n;
-    State temp;
-    {
-        ReadGuard lr(x_state);
-        temp = asOf(eth::PendingBlock);
-        n = temp.transactionsFrom(_from);
-    }
-    Transaction t(_value, _gasPrice, _gas, _data, n);
-    t.forceSender(_from);
-    if (_ff == FudgeFactor::Lenient)
-        temp.addBalance(_from, (u256)(t.gasRequired() * t.gasPrice() + t.value()));
-    WriteGuard lw(x_state); //TODO: lock is required only for last execution state
-    executeTransaction(t, temp, true, false);
-    return lastExecution().result;
+	(void)_blockNumber;
+	u256 n;
+	State temp;
+	{
+		ReadGuard lr(x_state);
+		temp = asOf(eth::PendingBlock);
+		n = temp.transactionsFrom(_from);
+	}
+	Transaction t(_value, _gasPrice, _gas, _data, n);
+	t.forceSender(_from);
+	if (_ff == FudgeFactor::Lenient)
+		temp.addBalance(_from, (u256)(t.gasRequired() * t.gasPrice() + t.value()));
+	WriteGuard lw(x_state); //TODO: lock is required only for last execution state
+	executeTransaction(t, temp, true, false);
+	return lastExecution().result;
 }
 
 /*void MixClient::noteChanged(h256Set const& _filters)
 {
-    for (auto& i: m_watches)
-        if (_filters.count(i.second.id))
-        {
-            if (m_filters.count(i.second.id))
-                i.second.changes += m_filters.at(i.second.id).changes;
-            else
-                i.second.changes.push_back(LocalisedLogEntry(SpecialLogEntry, 0));
-        }
-    for (auto& i: m_filters)
-        i.second.changes.clear();
+	for (auto& i: m_watches)
+		if (_filters.count(i.second.id))
+		{
+			if (m_filters.count(i.second.id))
+				i.second.changes += m_filters.at(i.second.id).changes;
+			else
+				i.second.changes.push_back(LocalisedLogEntry(SpecialLogEntry, 0));
+		}
+	for (auto& i: m_filters)
+		i.second.changes.clear();
 }*/
 
 eth::BlockInfo MixClient::blockInfo() const
 {
-    ReadGuard l(x_state);
-    return BlockInfo(bc().block());
+	ReadGuard l(x_state);
+	return BlockInfo(bc().block());
 }
 
 void MixClient::setAddress(Address _us)
 {
-    WriteGuard l(x_state);
-    m_state.setAddress(_us);
+	WriteGuard l(x_state);
+	m_state.setAddress(_us);
 }
 
 void MixClient::startMining()
 {
-    //no-op
+	//no-op
 }
 
 void MixClient::stopMining()
 {
-    //no-op
+	//no-op
 }
 
 bool MixClient::isMining() const
 {
-    return false;
+	return false;
 }
 
 uint64_t MixClient::hashrate() const
 {
-    return 0;
+	return 0;
 }
 
 eth::MiningProgress MixClient::miningProgress() const
 {
-    return eth::MiningProgress();
+	return eth::MiningProgress();
 }
 
 }
