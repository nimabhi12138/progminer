/*
	This file is part of cpp-ethereum.

	cpp-ethereum is free software: you can redistribute it and/or modify
	it under the terms of the GNU General Public License as published by
	the Free Software Foundation, either version 3 of the License, or
	(at your option) any later version.

	cpp-ethereum is distributed in the hope that it will be useful,
	but WITHOUT ANY WARRANTY; without even the implied warranty of
	MERCHANTABILITY or FITNESS FOR A PARTICULAR PURPOSE.  See the
	GNU General Public License for more details.

	You should have received a copy of the GNU General Public License
	along with cpp-ethereum.  If not, see <http://www.gnu.org/licenses/>.
*/
/** @file NetworkDeployment.js
 * @author Arkadiy Paronyan arkadiy@ethdev.com
 * @author Yann yann@ethdev.com
 * @date 2015
 * Ethereum IDE client.
 */
.import org.ethereum.qml.QSolidityType 1.0 as QSolidityType

Qt.include("TransactionHelper.js")


var jsonRpcRequestId = 1;
function deployProject(force) {
	saveAll(); //TODO: ask user
	deploymentDialog.open();
}

function startDeployProject(erasePrevious)
{
	var date = new Date();
	var deploymentId = date.toLocaleString(Qt.locale(), "ddMMyyHHmmsszzz");
	if (!erasePrevious)
	{
		finalizeDeployment(deploymentId, projectModel.deploymentAddresses);
		return;
	}

	var jsonRpcUrl = "http://127.0.0.1:8080";
	console.log("Deploying " + deploymentId + " to " + jsonRpcUrl);
	deploymentStarted();

	var ctrAddresses = {};
	var state = retrieveState(projectModel.deployedState);
	console.log(JSON.stringify(state));
	if (!state)
	{
		var txt = qsTr("Unable to find state " + projectModel.deployedState);
		deploymentError(txt);
		console.log(txt);
		return;
	}
	executeTr(0, state, ctrAddresses, function (){
		finalizeDeployment(deploymentId, ctrAddresses);
	});
}

function checkPathCreationCost(callBack)
{
	var dappUrl = formatAppUrl(deploymentDialog.applicationUrlEth);
	checkEthPath(dappUrl, true, function(success) {
		callBack((dappUrl.length - 1) * 100000 + 5000 /* 500: register content hash */);
	});
}

function gasUsed()
{
	var gas = 0;
	var gasCosts = clientModel.gasCosts;
	for (var g in gasCosts)
		gas += gasCosts[g];
	return gas;
}

function retrieveState(state)
{
	for (var k = 0; k < projectModel.stateListModel.count; k++)
	{
		if (projectModel.stateListModel.get(k).title === state)
			return projectModel.stateListModel.get(k);
	}
	return null;
}

function replaceParamToken(paramsDef, params, ctrAddresses)
{
	var retParams = {};
	for (var k in paramsDef)
	{
		var value = "";
		if (params[paramsDef[k].name] !== undefined)
		{
			value = params[paramsDef[k].name];
			if (paramsDef[k].type.category === 4 && value.indexOf("<") === 0)
			{
				value = value.replace("<", "").replace(">", "");
				value = ctrAddresses[value];
			}
		}
		retParams[paramsDef[k].name] = value;
	}
	return retParams;
}

function getFunction(ctrName, functionId)
{
	if (codeModel.contracts[ctrName] === undefined)
		return null;
	if (ctrName === functionId)
		return codeModel.contracts[ctrName].contract.constructor;
	else
	{
		for (var j in codeModel.contracts[ctrName].contract.functions)
		{
			if (codeModel.contracts[ctrName].contract.functions[j].name === functionId)
				return codeModel.contracts[ctrName].contract.functions[j];
		}
	}
}

function executeTr(trIndex, state, ctrAddresses, callBack)
{
	var tr = state.transactions.get(trIndex);
	var func = getFunction(tr.contractId, tr.functionId);
	if (!func)
		executeTrNextStep(trIndex, state, ctrAddresses, callBack);
	else
	{
		var gasCost = clientModel.encodeAbiString(clientModel.gasCosts[trIndex]);
		console.log("gas " + gasCost);
		var rpcParams = { "from": deploymentDialog.currentAccount, "gas": "0x" + gasCost };
		var params = replaceParamToken(func.parameters, tr.parameters, ctrAddresses);
		var encodedParams = clientModel.encodeParams(params, tr.contractId, tr.functionId);

		if (state.contractId === state.functionId)
			rpcParams.code = codeModel.contracts[tr.contractId].codeHex + encodedParams.join("");
		else
			rpcParams.data = func.hash + encodedParams.join("");

		var requests = [{
							jsonrpc: "2.0",
							method: "eth_sendTransaction",
							params: [ rpcParams ],
							id: jsonRpcRequestId
						}];

		rpcCall(requests, function (httpCall, response){
			var txt = qsTr(tr.contractId + "." + tr.functionId + "() ...")
			deploymentStepChanged(txt);
			console.log(txt);
			if (tr.contractId === tr.functionId)
			{
				ctrAddresses[tr.contractId] = JSON.parse(response)[0].result
				ctrAddresses[tr.contractId + " - " + trIndex] = JSON.parse(response)[0].result //get right ctr address if deploy more than one contract of same type.
			}
			deploymentDialog.waitForTrCountToIncrement(function(status) {
				if (status === -1)
					trCountIncrementTimeOut();
				else
					executeTrNextStep(trIndex, state, ctrAddresses, callBack)
			});
		});
	}
}

function executeTrNextStep(trIndex, state, ctrAddresses, callBack)
{
	trIndex++;
	if (trIndex < state.transactions.count)
		executeTr(trIndex, state, ctrAddresses, callBack);
	else
		callBack();
}

function gasPrice(callBack)
{
	var requests = [{
						jsonrpc: "2.0",
						method: "eth_gasPrice",
						params: [],
						id: jsonRpcRequestId
					}];
	rpcCall(requests, function (httpCall, response){
		callBack(JSON.parse(response)[0].result);
	});
}

function finalizeDeployment(deploymentId, addresses) {
	deploymentStepChanged(qsTr("Packaging application ..."));
	var deploymentDir = projectPath + deploymentId + "/";
	projectModel.deploymentDir = deploymentDir;
	fileIo.makeDir(deploymentDir);
	for (var i = 0; i < projectListModel.count; i++) {
		var doc = projectListModel.get(i);
		if (doc.isContract)
			continue;
		if (doc.isHtml) {
			//inject the script to access contract API
			//TODO: use a template
			var html = fileIo.readFile(doc.path);
			var insertAt = html.indexOf("<head>")
			if (insertAt < 0)
				insertAt = 0;
			else
				insertAt += 6;
			html = html.substr(0, insertAt) +
					"<script src=\"deployment.js\"></script>" +
					html.substr(insertAt);
			fileIo.writeFile(deploymentDir + doc.fileName, html);
		}
		else
			fileIo.copyFile(doc.path, deploymentDir + doc.fileName);
	}
	//write deployment js
	var deploymentJs =
			"// Autogenerated by Mix\n" +
			"contracts = {};\n";
	for (var c in codeModel.contracts)  {
		var contractAccessor = "contracts[\"" + codeModel.contracts[c].contract.name + "\"]";
		deploymentJs += contractAccessor + " = {\n" +
				"\tinterface: " + codeModel.contracts[c].contractInterface + ",\n" +
				"\taddress: \"" + addresses[c] + "\"\n" +
				"};\n" +
				contractAccessor + ".contractClass = web3.eth.contract(" + contractAccessor + ".interface);\n" +
				contractAccessor + ".contract = new " + contractAccessor + ".contractClass(" + contractAccessor + ".address);\n";
	}
	fileIo.writeFile(deploymentDir + "deployment.js", deploymentJs);
	deploymentAddresses = addresses;
	saveProject();

	var packageRet = fileIo.makePackage(deploymentDir);
	deploymentDialog.packageHash = packageRet[0];
	deploymentDialog.packageBase64 = packageRet[1];
	deploymentDialog.localPackageUrl = packageRet[2] + "?hash=" + packageRet[0];

	var applicationUrlEth = deploymentDialog.applicationUrlEth;

	applicationUrlEth = formatAppUrl(applicationUrlEth);
	deploymentStepChanged(qsTr("Registering application on the Ethereum network ..."));
	checkEthPath(applicationUrlEth, false, function (success) {
		if (!success)
			return;
		deploymentComplete();
		deployResourcesDialog.text = qsTr("Register Web Application to finalize deployment.");
		deployResourcesDialog.open();
	});
}

function checkEthPath(dappUrl, checkOnly, callBack)
{
<<<<<<< HEAD
	if (dappUrl.length === 1 && !checkOnly)
		registerContentHash(deploymentDialog.eth, callBack); // we directly create a dapp under the root registrar.
=======
	if (dappUrl.length === 1)
		reserve(deploymentDialog.eth, function() {
			registerContentHash(deploymentDialog.eth, callBack); // we directly create a dapp under the root registrar.
		});
>>>>>>> 5602e28b
	else
	{
		// the first owned registrar must have been created to follow the path.
		var str = clientModel.encodeStringParam(dappUrl[0]);
		var requests = [];
		requests.push({
						  //subRegistrar()
						  jsonrpc: "2.0",
						  method: "eth_call",
						  params: [ { "gas": "0xffff", "from": deploymentDialog.currentAccount,  "to": '0x' + deploymentDialog.eth, "data": "0x5a3a05bd" + str }, "pending" ],
						  id: jsonRpcRequestId++
					  });
		rpcCall(requests, function (httpRequest, response) {
			var res = JSON.parse(response);
			var addr = normalizeAddress(res[0].result);
			if (addr.replace(/0+/g, "") === "")
			{
				var errorTxt = qsTr("Path does not exists " + JSON.stringify(dappUrl) + ". Please register using Registration Dapp. Aborting.");
				deploymentError(errorTxt);
				console.log(errorTxt);
				callBack(false);
			}
			else
			{
				dappUrl.splice(0, 1);
				checkRegistration(dappUrl, addr, callBack, checkOnly);
			}
		});
	}
}

function checkRegistration(dappUrl, addr, callBack, checkOnly)
{
	if (dappUrl.length === 1 && !checkOnly)
		registerContentHash(addr, callBack); // We do not create the register for the last part, just registering the content hash.
	else
	{
		var txt = qsTr("Checking " + JSON.stringify(dappUrl) + " ... in registrar " + addr);
		deploymentStepChanged(txt);
		console.log(txt);
		var requests = [];
		var registrar = {}
		var str = clientModel.encodeStringParam(dappUrl[0]);
		requests.push({
						  //getOwner()
						  jsonrpc: "2.0",
						  method: "eth_call",
						  params: [ { "gas" : 2000, "from": deploymentDialog.currentAccount, "to": '0x' + addr, "data": "0x02571be3" }, "pending" ],
						  id: jsonRpcRequestId++
					  });

		requests.push({
						  //register()
						  jsonrpc: "2.0",
						  method: "eth_call",
						  params: [ { "from": deploymentDialog.currentAccount, "to": '0x' + addr, "data": "0x5a3a05bd"  + str }, "pending" ],
						  id: jsonRpcRequestId++
					  });

		rpcCall(requests, function (httpRequest, response) {
			var res = JSON.parse(response);
			var nextAddr = normalizeAddress(res[1].result);
			var errorTxt;
			if (res[1].result === "0x")
			{
				errorTxt = qsTr("Error when creating new owned regsitrar. Please use the regsitration Dapp. Aborting");
				deploymentError(errorTxt);
				console.log(errorTxt);
				callBack(false);
			}
			else if (normalizeAddress(deploymentDialog.currentAccount) !== normalizeAddress(res[0].result))
			{
				errorTxt = qsTr("You are not the owner of " + dappUrl[0] + ". Aborting");
				deploymentError(errorTxt);
				console.log(errorTxt);
				callBack(false);
			}
			else if (nextAddr.replace(/0+/g, "") !== "")
			{
				dappUrl.splice(0, 1);
				checkRegistration(dappUrl, nextAddr, callBack, checkOnly);
			}
			else
			{
				if (checkOnly)
				{
					callBack(true);
					return;
				}

				var txt = qsTr("Registering sub domain " + dappUrl[0] +  " ...");
				console.log(txt);
				deploymentStepChanged(txt);
				//current registrar is owned => ownedregistrar creation and continue.
				requests = [];

				requests.push({
								  jsonrpc: "2.0",
								  method: "eth_sendTransaction",
								  params: [ { "from": deploymentDialog.currentAccount, "gas": 20000, "code": "0x600080547fffffffffffffffffffffffff0000000000000000000000000000000000000000163317815561058990819061003990396000f3007c010000000000000000000000000000000000000000000000000000000060003504630198489281146100a757806302571be3146100d957806321f8a721146100e35780632dff6941146100ed5780633b3b57de1461010d5780635a3a05bd1461013d5780635fd4b08a1461017057806389a69c0e1461017c578063b5c645bd146101b0578063be99a9801461022c578063c3d014d614610264578063d93e75731461029857005b73ffffffffffffffffffffffffffffffffffffffff600435166000908152600160205260409020548060005260206000f35b6000808052602081f35b6000808052602081f35b600435600090815260026020819052604090912001548060005260206000f35b600435600090815260026020908152604082205473ffffffffffffffffffffffffffffffffffffffff1680835291f35b600435600090815260026020908152604082206001015473ffffffffffffffffffffffffffffffffffffffff1680835291f35b60008060005260206000f35b6000546102c89060043590602435903373ffffffffffffffffffffffffffffffffffffffff90811691161461052557610585565b600435600090815260026020819052604090912080546001820154919092015473ffffffffffffffffffffffffffffffffffffffff9283169291909116908273ffffffffffffffffffffffffffffffffffffffff166000528173ffffffffffffffffffffffffffffffffffffffff166020528060405260606000f35b6000546102ce906004359060243590604435903373ffffffffffffffffffffffffffffffffffffffff9081169116146102e0576103af565b6000546102d49060043590602435903373ffffffffffffffffffffffffffffffffffffffff9081169116146103b4576103f1565b6000546102da90600435903373ffffffffffffffffffffffffffffffffffffffff9081169116146103f557610522565b60006000f35b60006000f35b60006000f35b60006000f35b600083815260026020526040902080547fffffffffffffffffffffffff000000000000000000000000000000000000000016831790558061034757827fa6697e974e6a320f454390be03f74955e8978f1a6971ea6730542e37b66179bc60006040a26103ae565b73ffffffffffffffffffffffffffffffffffffffff8216837ff63780e752c6a54a94fc52715dbc5518a3b4c3c2833d301a204226548a2a854560006040a373ffffffffffffffffffffffffffffffffffffffff821660009081526001602052604090208390555b5b505050565b600082815260026020819052604080832090910183905583917fa6697e974e6a320f454390be03f74955e8978f1a6971ea6730542e37b66179bc91a25b5050565b60008181526002602090815260408083205473ffffffffffffffffffffffffffffffffffffffff16835260019091529020548114610432576104b2565b6000818152600260205260408082205473ffffffffffffffffffffffffffffffffffffffff169183917ff63780e752c6a54a94fc52715dbc5518a3b4c3c2833d301a204226548a2a85459190a360008181526002602090815260408083205473ffffffffffffffffffffffffffffffffffffffff16835260019091528120555b600081815260026020819052604080832080547fffffffffffffffffffffffff00000000000000000000000000000000000000009081168255600182018054909116905590910182905582917fa6697e974e6a320f454390be03f74955e8978f1a6971ea6730542e37b66179bc91a25b50565b60008281526002602052604080822060010180547fffffffffffffffffffffffff0000000000000000000000000000000000000000168417905583917fa6697e974e6a320f454390be03f74955e8978f1a6971ea6730542e37b66179bc91a25b505056" } ],
								  id: jsonRpcRequestId++
							  });

				rpcCall(requests, function(httpRequest, response) {
					var newCtrAddress = normalizeAddress(JSON.parse(response)[0].result);
					requests = [];
					var txt = qsTr("Please wait " + dappUrl[0] + " is registering ...");
					deploymentStepChanged(txt);
					console.log(txt);
					deploymentDialog.waitForTrCountToIncrement(function(status) {
						if (status === -1)
						{
							trCountIncrementTimeOut();
							return;
						}
						var crLevel = clientModel.encodeStringParam(dappUrl[0]);
						requests.push({
										  //setRegister()
										  jsonrpc: "2.0",
										  method: "eth_sendTransaction",
										  params: [ { "from": deploymentDialog.currentAccount, "gas": 30000, "to": '0x' + addr, "data": "0x89a69c0e" + crLevel + deploymentDialog.pad(newCtrAddress) } ],
										  id: jsonRpcRequestId++
									  });

						rpcCall(requests, function(request, response){
							dappUrl.splice(0, 1);
							checkRegistration(dappUrl, newCtrAddress, callBack);
						});
					});
				});
			}
		});
	}
}

function trCountIncrementTimeOut()
{
	var error = qsTr("Something went wrong during the deployment. Please verify the amount of gas for this transaction and check your balance.")
	console.log(error);
	deploymentError(error);
}

function reserve(registrar, callBack)
{
	var txt = qsTr("Making reservation in the root registrar...");
	deploymentStepChanged(txt);
	console.log(txt);
	var requests = [];
	var paramTitle = clientModel.encodeStringParam(projectModel.projectTitle);
	requests.push({
				  //reserve()
				  jsonrpc: "2.0",
				  method: "eth_sendTransaction",
				  params: [ { "from": deploymentDialog.currentAccount, "gas": "0xfffff", "to": '0x' + registrar, "data": "0x432ced04" + paramTitle } ],
				  id: jsonRpcRequestId++
			  });
	rpcCall(requests, function (httpRequest, response) {
		callBack();
	});
}


function registerContentHash(registrar, callBack)
{
	var txt = qsTr("Finalizing Dapp registration ...");
	deploymentStepChanged(txt);
	console.log(txt);
	var requests = [];
	var paramTitle = clientModel.encodeStringParam(projectModel.projectTitle);

	requests.push({
					  //setContent()
					  jsonrpc: "2.0",
					  method: "eth_sendTransaction",
					  params: [ { "from": deploymentDialog.currentAccount, "gas": "0xfffff", "to": '0x' + registrar, "data": "0xc3d014d6" + paramTitle + deploymentDialog.packageHash } ],
					  id: jsonRpcRequestId++
				  });
	rpcCall(requests, function (httpRequest, response) {
		callBack();
	});
}

function registerToUrlHint()
{
	deploymentStepChanged(qsTr("Registering application Resources (" + deploymentDialog.applicationUrlHttp) + ") ...");

	urlHintAddress(function(urlHint){
		var requests = [];
		var paramUrlHttp = clientModel.encodeStringParam(deploymentDialog.applicationUrlHttp);

		requests.push({
						  //urlHint => suggestUrl
						  jsonrpc: "2.0",
						  method: "eth_sendTransaction",
						  params: [ {  "to": '0x' + urlHint, "from": deploymentDialog.currentAccount, "gas": "0xfffff", "data": "0x584e86ad" + deploymentDialog.packageHash + paramUrlHttp } ],
						  id: jsonRpcRequestId++
					  });

		rpcCall(requests, function (httpRequest, response) {
			deploymentComplete();
		});
	});
}

function urlHintAddress(callBack)
{
	var requests = [];
	var urlHint = clientModel.encodeStringParam("urlhint");
	requests.push({
					  //registrar: get UrlHint addr
					  jsonrpc: "2.0",
					  method: "eth_call",
					  params: [ {  "to": '0x' + deploymentDialog.eth, "from": deploymentDialog.currentAccount, "gas": "0xfffff", "data": "0x3b3b57de" + urlHint }, "pending" ],
					  id: jsonRpcRequestId++
				  });

	rpcCall(requests, function (httpRequest, response) {
		var res = JSON.parse(response);
		callBack(normalizeAddress(res[0].result));
	});
}

function normalizeAddress(addr)
{
	addr = addr.replace('0x', '');
	if (addr.length <= 40)
		return addr;
	var left = addr.length - 40;
	return addr.substring(left);
}

function formatAppUrl(url)
{
	console.log(" 55 " + url);
	if (url.toLowerCase().lastIndexOf("/") === url.length - 1)
		url = url.substring(0, url.length - 1);
	if (url.toLowerCase().indexOf("eth://") === 0)
		url = url.substring(6);
	if (url.toLowerCase().indexOf(projectModel.projectTitle + ".") === 0)
		url = url.substring(projectModel.projectTitle.length + 1);
	if (url === "")
		return [projectModel.projectTitle];

	var ret;
	if (url.indexOf("/") === -1)
		ret = url.split('.').reverse();
	else
	{
		var slash = url.indexOf("/");
		var left = url.substring(0, slash);
		var leftA = left.split(".");
		leftA.reverse();

		var right = url.substring(slash + 1);
		var rightA = right.split('/');
		ret = leftA.concat(rightA);
	}
	if (ret[0].toLowerCase() === "eth")
		ret.splice(0, 1);
	ret.push(projectModel.projectTitle);
	return ret;
}<|MERGE_RESOLUTION|>--- conflicted
+++ resolved
@@ -253,15 +253,10 @@
 
 function checkEthPath(dappUrl, checkOnly, callBack)
 {
-<<<<<<< HEAD
 	if (dappUrl.length === 1 && !checkOnly)
-		registerContentHash(deploymentDialog.eth, callBack); // we directly create a dapp under the root registrar.
-=======
-	if (dappUrl.length === 1)
 		reserve(deploymentDialog.eth, function() {
 			registerContentHash(deploymentDialog.eth, callBack); // we directly create a dapp under the root registrar.
 		});
->>>>>>> 5602e28b
 	else
 	{
 		// the first owned registrar must have been created to follow the path.
