/// OpenCL miner implementation.
///
/// @file
/// @copyright GNU General Public License

#include <boost/dll.hpp>

#include <libethcore/Farm.h>
#include "CLMiner.h"
#include "CLMiner_kernel.h"
#include <ethash/ethash.hpp>

#include "CLMiner.h"
#include <iostream>
#include <fstream>

using namespace dev;
using namespace eth;

namespace dev
{
namespace eth
{

// WARNING: Do not change the value of the following constant
// unless you are prepared to make the neccessary adjustments
// to the assembly code for the binary kernels.
const size_t c_maxSearchResults = 15;

struct CLChannel : public LogChannel
{
    static const char* name() { return EthOrange "cl"; }
    static const int verbosity = 2;
    static const bool debug = false;
};
#define cllog clog(CLChannel)
#define ETHCL_LOG(_contents) cllog << _contents

/**
 * Returns the name of a numerical cl_int error
 * Takes constants from CL/cl.h and returns them in a readable format
 */
static const char* strClError(cl_int err)
{
    switch (err)
    {
    case CL_SUCCESS:
        return "CL_SUCCESS";
    case CL_DEVICE_NOT_FOUND:
        return "CL_DEVICE_NOT_FOUND";
    case CL_DEVICE_NOT_AVAILABLE:
        return "CL_DEVICE_NOT_AVAILABLE";
    case CL_COMPILER_NOT_AVAILABLE:
        return "CL_COMPILER_NOT_AVAILABLE";
    case CL_MEM_OBJECT_ALLOCATION_FAILURE:
        return "CL_MEM_OBJECT_ALLOCATION_FAILURE";
    case CL_OUT_OF_RESOURCES:
        return "CL_OUT_OF_RESOURCES";
    case CL_OUT_OF_HOST_MEMORY:
        return "CL_OUT_OF_HOST_MEMORY";
    case CL_PROFILING_INFO_NOT_AVAILABLE:
        return "CL_PROFILING_INFO_NOT_AVAILABLE";
    case CL_MEM_COPY_OVERLAP:
        return "CL_MEM_COPY_OVERLAP";
    case CL_IMAGE_FORMAT_MISMATCH:
        return "CL_IMAGE_FORMAT_MISMATCH";
    case CL_IMAGE_FORMAT_NOT_SUPPORTED:
        return "CL_IMAGE_FORMAT_NOT_SUPPORTED";
    case CL_BUILD_PROGRAM_FAILURE:
        return "CL_BUILD_PROGRAM_FAILURE";
    case CL_MAP_FAILURE:
        return "CL_MAP_FAILURE";
    case CL_MISALIGNED_SUB_BUFFER_OFFSET:
        return "CL_MISALIGNED_SUB_BUFFER_OFFSET";
    case CL_EXEC_STATUS_ERROR_FOR_EVENTS_IN_WAIT_LIST:
        return "CL_EXEC_STATUS_ERROR_FOR_EVENTS_IN_WAIT_LIST";

#ifdef CL_VERSION_1_2
    case CL_COMPILE_PROGRAM_FAILURE:
        return "CL_COMPILE_PROGRAM_FAILURE";
    case CL_LINKER_NOT_AVAILABLE:
        return "CL_LINKER_NOT_AVAILABLE";
    case CL_LINK_PROGRAM_FAILURE:
        return "CL_LINK_PROGRAM_FAILURE";
    case CL_DEVICE_PARTITION_FAILED:
        return "CL_DEVICE_PARTITION_FAILED";
    case CL_KERNEL_ARG_INFO_NOT_AVAILABLE:
        return "CL_KERNEL_ARG_INFO_NOT_AVAILABLE";
#endif  // CL_VERSION_1_2

    case CL_INVALID_VALUE:
        return "CL_INVALID_VALUE";
    case CL_INVALID_DEVICE_TYPE:
        return "CL_INVALID_DEVICE_TYPE";
    case CL_INVALID_PLATFORM:
        return "CL_INVALID_PLATFORM";
    case CL_INVALID_DEVICE:
        return "CL_INVALID_DEVICE";
    case CL_INVALID_CONTEXT:
        return "CL_INVALID_CONTEXT";
    case CL_INVALID_QUEUE_PROPERTIES:
        return "CL_INVALID_QUEUE_PROPERTIES";
    case CL_INVALID_COMMAND_QUEUE:
        return "CL_INVALID_COMMAND_QUEUE";
    case CL_INVALID_HOST_PTR:
        return "CL_INVALID_HOST_PTR";
    case CL_INVALID_MEM_OBJECT:
        return "CL_INVALID_MEM_OBJECT";
    case CL_INVALID_IMAGE_FORMAT_DESCRIPTOR:
        return "CL_INVALID_IMAGE_FORMAT_DESCRIPTOR";
    case CL_INVALID_IMAGE_SIZE:
        return "CL_INVALID_IMAGE_SIZE";
    case CL_INVALID_SAMPLER:
        return "CL_INVALID_SAMPLER";
    case CL_INVALID_BINARY:
        return "CL_INVALID_BINARY";
    case CL_INVALID_BUILD_OPTIONS:
        return "CL_INVALID_BUILD_OPTIONS";
    case CL_INVALID_PROGRAM:
        return "CL_INVALID_PROGRAM";
    case CL_INVALID_PROGRAM_EXECUTABLE:
        return "CL_INVALID_PROGRAM_EXECUTABLE";
    case CL_INVALID_KERNEL_NAME:
        return "CL_INVALID_KERNEL_NAME";
    case CL_INVALID_KERNEL_DEFINITION:
        return "CL_INVALID_KERNEL_DEFINITION";
    case CL_INVALID_KERNEL:
        return "CL_INVALID_KERNEL";
    case CL_INVALID_ARG_INDEX:
        return "CL_INVALID_ARG_INDEX";
    case CL_INVALID_ARG_VALUE:
        return "CL_INVALID_ARG_VALUE";
    case CL_INVALID_ARG_SIZE:
        return "CL_INVALID_ARG_SIZE";
    case CL_INVALID_KERNEL_ARGS:
        return "CL_INVALID_KERNEL_ARGS";
    case CL_INVALID_WORK_DIMENSION:
        return "CL_INVALID_WORK_DIMENSION";
    case CL_INVALID_WORK_GROUP_SIZE:
        return "CL_INVALID_WORK_GROUP_SIZE";
    case CL_INVALID_WORK_ITEM_SIZE:
        return "CL_INVALID_WORK_ITEM_SIZE";
    case CL_INVALID_GLOBAL_OFFSET:
        return "CL_INVALID_GLOBAL_OFFSET";
    case CL_INVALID_EVENT_WAIT_LIST:
        return "CL_INVALID_EVENT_WAIT_LIST";
    case CL_INVALID_EVENT:
        return "CL_INVALID_EVENT";
    case CL_INVALID_OPERATION:
        return "CL_INVALID_OPERATION";
    case CL_INVALID_GL_OBJECT:
        return "CL_INVALID_GL_OBJECT";
    case CL_INVALID_BUFFER_SIZE:
        return "CL_INVALID_BUFFER_SIZE";
    case CL_INVALID_MIP_LEVEL:
        return "CL_INVALID_MIP_LEVEL";
    case CL_INVALID_GLOBAL_WORK_SIZE:
        return "CL_INVALID_GLOBAL_WORK_SIZE";
    case CL_INVALID_PROPERTY:
        return "CL_INVALID_PROPERTY";

#ifdef CL_VERSION_1_2
    case CL_INVALID_IMAGE_DESCRIPTOR:
        return "CL_INVALID_IMAGE_DESCRIPTOR";
    case CL_INVALID_COMPILER_OPTIONS:
        return "CL_INVALID_COMPILER_OPTIONS";
    case CL_INVALID_LINKER_OPTIONS:
        return "CL_INVALID_LINKER_OPTIONS";
    case CL_INVALID_DEVICE_PARTITION_COUNT:
        return "CL_INVALID_DEVICE_PARTITION_COUNT";
#endif  // CL_VERSION_1_2

#ifdef CL_VERSION_2_0
    case CL_INVALID_PIPE_SIZE:
        return "CL_INVALID_PIPE_SIZE";
    case CL_INVALID_DEVICE_QUEUE:
        return "CL_INVALID_DEVICE_QUEUE";
#endif  // CL_VERSION_2_0

#ifdef CL_VERSION_2_2
    case CL_INVALID_SPEC_ID:
        return "CL_INVALID_SPEC_ID";
    case CL_MAX_SIZE_RESTRICTION_EXCEEDED:
        return "CL_MAX_SIZE_RESTRICTION_EXCEEDED";
#endif  // CL_VERSION_2_2
    }

    return "Unknown CL error encountered";
}

/**
 * Prints cl::Errors in a uniform way
 * @param msg text prepending the error message
 * @param clerr cl:Error object
 *
 * Prints errors in the format:
 *      msg: what(), string err() (numeric err())
 */
static std::string ethCLErrorHelper(const char* msg, cl::Error const& clerr)
{
    std::ostringstream osstream;
    osstream << msg << ": " << clerr.what() << ": " << strClError(clerr.err()) << " ("
             << clerr.err() << ")";
    return osstream.str();
}

namespace
{
void addDefinition(string& _source, char const* _id, unsigned _value)
{
    char buf[256];
    sprintf(buf, "#define %s %uu\n", _id, _value);
    _source.insert(_source.begin(), buf, buf + strlen(buf));
}

std::vector<cl::Platform> getPlatforms()
{
    vector<cl::Platform> platforms;
    try
    {
        cl::Platform::get(&platforms);
    }
    catch (cl::Error const& err)
    {
#if defined(CL_PLATFORM_NOT_FOUND_KHR)
        if (err.err() == CL_PLATFORM_NOT_FOUND_KHR)
            std::cerr << "No OpenCL platforms found" << std::endl;
        else
#endif
            std::cerr << "OpenCL error : " << err.what();
    }
    return platforms;
}

std::vector<cl::Device> getDevices(
    std::vector<cl::Platform> const& _platforms, unsigned _platformId)
{
    vector<cl::Device> devices;
    size_t platform_num = min<size_t>(_platformId, _platforms.size() - 1);
    try
    {
        _platforms[platform_num].getDevices(
            CL_DEVICE_TYPE_GPU | CL_DEVICE_TYPE_ACCELERATOR, &devices);
    }
    catch (cl::Error const& err)
    {
        // if simply no devices found return empty vector
        if (err.err() != CL_DEVICE_NOT_FOUND)
            throw err;
    }
    return devices;
}

}  // namespace

}  // namespace eth
}  // namespace dev

CLMiner::CLMiner(unsigned _index, CLSettings _settings, DeviceDescriptor& _device)
  : Miner("cl-", _index), m_settings(_settings)
{
    m_deviceDescriptor = _device;
    m_settings.localWorkSize = ((m_settings.localWorkSize + 7) / 8) * 8;
    m_settings.globalWorkSize = m_settings.localWorkSize * m_settings.globalWorkSizeMultiplier;
}

CLMiner::~CLMiner()
{
    DEV_BUILD_LOG_PROGRAMFLOW(cllog, "cl-" << m_index << " CLMiner::~CLMiner() begin");
    stopWorking();
    kick_miner();
    DEV_BUILD_LOG_PROGRAMFLOW(cllog, "cl-" << m_index << " CLMiner::~CLMiner() end");
}

// NOTE: The following struct must match the one defined in
// ethash.cl
struct SearchResults
{
    struct
    {
        uint32_t gid;
        // Can't use h256 data type here since h256 contains
        // more than raw data. Kernel returns raw mix hash.
        uint32_t mix[8];
        uint32_t pad[7];  // pad to 16 words for easy indexing
    } rslt[c_maxSearchResults];
    uint32_t count;
    uint32_t hashCount;
    uint32_t abort;
};

void CLMiner::workLoop()
{
    // Memory for zero-ing buffers. Cannot be static or const because crashes on macOS.
    uint32_t zerox3[3] = {0, 0, 0};

    uint64_t startNonce = 0;

    // The work package currently processed by GPU.
    WorkPackage current;
    current.header = h256();
    uint64_t old_period_seed = -1;

    if (!initDevice())
    return;

    try
    {
        while (!shouldStop())
        {

            // Read results.
            volatile SearchResults results;

            if (m_queue.size())
            {
                // no need to read the abort flag.
                m_queue[0].enqueueReadBuffer(m_searchBuffer[0], CL_TRUE,
                    offsetof(SearchResults, count),
                    (m_settings.noExit ? 1 : 2) * sizeof(results.count), (void*)&results.count);
                if (results.count)
                {
                    m_queue[0].enqueueReadBuffer(m_searchBuffer[0], CL_TRUE, 0,
                        results.count * sizeof(results.rslt[0]), (void*)&results);
                    // Reset search buffer if any solution found.
                    if (m_settings.noExit)
                        m_queue[0].enqueueWriteBuffer(m_searchBuffer[0], CL_FALSE,
                            offsetof(SearchResults, count), sizeof(results.count), zerox3);
                }
                // clean the solution count, hash count, and abort flag
                if (!m_settings.noExit)
                    m_queue[0].enqueueWriteBuffer(m_searchBuffer[0], CL_FALSE,
                        offsetof(SearchResults, count), sizeof(zerox3), zerox3);
            }
            else
                results.count = 0;

            // Wait for work or 3 seconds (whichever the first)
            const WorkPackage w = work();
            uint64_t period_seed = w.block / PROGPOW_PERIOD;
            if (!w)
            {
                boost::system_time const timeout =
                    boost::get_system_time() + boost::posix_time::seconds(3);
                boost::mutex::scoped_lock l(x_work);
                m_new_work_signal.timed_wait(l, timeout);
                continue;
            }

            if (current.header != w.header)
            {

                if (current.epoch != w.epoch)
                {
                    m_abortqueue.clear();

                    if (!initEpoch(w.block))
                        break;  // This will simply exit the thread

                    m_abortqueue.push_back(cl::CommandQueue(m_context[0], m_device));
                }
                else if (old_period_seed != period_seed)
                {
                    compileKernel(period_seed);
                }
                old_period_seed = period_seed;

                // Upper 64 bits of the boundary.
                const uint64_t target = (uint64_t)(u64)((u256)w.boundary >> 192);
                assert(target > 0);

                startNonce = w.startNonce;

                // Update header constant buffer.
                m_queue[0].enqueueWriteBuffer(
                    m_header[0], CL_FALSE, 0, w.header.size, w.header.data());
                // zero the result count
                m_queue[0].enqueueWriteBuffer(m_searchBuffer[0], CL_FALSE,
                    offsetof(SearchResults, count),
                    m_settings.noExit ? sizeof(zerox3[0]) : sizeof(zerox3), zerox3);

                m_searchKernel.setArg(0, m_searchBuffer[0]);  // Supply output buffer to kernel.
                m_searchKernel.setArg(1, m_header[0]);        // Supply header buffer to kernel.
                m_searchKernel.setArg(2, m_dag[0]);           // Supply DAG buffer to kernel.
                m_searchKernel.setArg(4, target);

#ifdef DEV_BUILD
                if (g_logOptions & LOG_SWITCH)
                    cllog << "Switch time: "
                          << std::chrono::duration_cast<std::chrono::microseconds>(
                                 std::chrono::steady_clock::now() - m_workSwitchStart)
                                 .count()
                          << " us.";
#endif
            }

            // Run the kernel.
            m_searchKernel.setArg(3, startNonce);
            m_queue[0].enqueueNDRangeKernel(
                m_searchKernel, cl::NullRange, m_settings.globalWorkSize, m_settings.localWorkSize);

            if (results.count)
            {
                // Report results while the kernel is running.
                for (uint32_t i = 0; i < results.count; i++)
                {
                    uint64_t nonce = current.startNonce + results.rslt[i].gid;
                    if (nonce != m_lastNonce)
                    {
                        m_lastNonce = nonce;
                        h256 mix;
                        memcpy(mix.data(), (char*)results.rslt[i].mix, sizeof(results.rslt[i].mix));
                        auto sol = Solution{
                            nonce, mix, current, std::chrono::steady_clock::now(), m_index};

                        cllog << EthWhite << "Job: " << w.header.abridged() << " Sol: "
                              << toHex(sol.nonce, HexPrefix::Add) << EthReset;

                        Farm::f().submitProof(sol);

                    }
                }
            }

            current = w;  // kernel now processing newest work
            current.startNonce = startNonce;
            // Increase start nonce for following kernel execution.
            startNonce += m_settings.globalWorkSize;
            // Report hash count
            if (m_settings.noExit)
                updateHashRate(m_settings.globalWorkSize, 1);
            else
                updateHashRate(m_settings.localWorkSize, results.hashCount);
        }

        if (m_queue.size())
            m_queue[0].finish();
    }
    catch (cl::Error const& _e)
    {
        string _what = ethCLErrorHelper("OpenCL Error", _e);
        throw std::runtime_error(_what);
    }
}

void CLMiner::kick_miner()
{
    // Memory for abort Cannot be static because crashes on macOS.
    const uint32_t one = 1;
    if (!m_settings.noExit && !m_abortqueue.empty())
        m_abortqueue[0].enqueueWriteBuffer(
            m_searchBuffer[0], CL_TRUE, offsetof(SearchResults, abort), sizeof(one), &one);

    m_new_work_signal.notify_one();
}

void CLMiner::enumDevices(std::map<string, DeviceDescriptor>& _DevicesCollection)
{
    // Load available platforms
    vector<cl::Platform> platforms = getPlatforms();
    if (platforms.empty())
        return;

    unsigned int dIdx = 0;
    for (unsigned int pIdx = 0; pIdx < platforms.size(); pIdx++)
    {
        std::string platformName = platforms.at(pIdx).getInfo<CL_PLATFORM_NAME>();
        ClPlatformTypeEnum platformType = ClPlatformTypeEnum::Unknown;
        if (platformName == "AMD Accelerated Parallel Processing")
            platformType = ClPlatformTypeEnum::Amd;
        else if (platformName == "Clover")
            platformType = ClPlatformTypeEnum::Clover;
        else if (platformName == "NVIDIA CUDA")
            platformType = ClPlatformTypeEnum::Nvidia;
        else
        {
            std::cerr << "Unrecognized platform " << platformName << std::endl;
            continue;
        }


        std::string platformVersion = platforms.at(pIdx).getInfo<CL_PLATFORM_VERSION>();
        unsigned int platformVersionMajor = std::stoi(platformVersion.substr(7, 1));
        unsigned int platformVersionMinor = std::stoi(platformVersion.substr(9, 1));

        dIdx = 0;
        vector<cl::Device> devices = getDevices(platforms, pIdx);
        for (auto const& device : devices)
        {
            DeviceTypeEnum clDeviceType = DeviceTypeEnum::Unknown;
            cl_device_type detectedType = device.getInfo<CL_DEVICE_TYPE>();
            if (detectedType == CL_DEVICE_TYPE_GPU)
                clDeviceType = DeviceTypeEnum::Gpu;
            else if (detectedType == CL_DEVICE_TYPE_CPU)
                clDeviceType = DeviceTypeEnum::Cpu;
            else if (detectedType == CL_DEVICE_TYPE_ACCELERATOR)
                clDeviceType = DeviceTypeEnum::Accelerator;

            string uniqueId;
            DeviceDescriptor deviceDescriptor;

            if (clDeviceType == DeviceTypeEnum::Gpu && platformType == ClPlatformTypeEnum::Nvidia)
            {
                cl_int bus_id, slot_id;
                if (clGetDeviceInfo(device.get(), 0x4008, sizeof(bus_id), &bus_id, NULL) ==
                        CL_SUCCESS &&
                    clGetDeviceInfo(device.get(), 0x4009, sizeof(slot_id), &slot_id, NULL) ==
                        CL_SUCCESS)
                {
                    std::ostringstream s;
                    s << setfill('0') << setw(2) << hex << bus_id << ":" << setw(2)
                      << (unsigned int)(slot_id >> 3) << "." << (unsigned int)(slot_id & 0x7);
                    uniqueId = s.str();
                }
            }
            else if (clDeviceType == DeviceTypeEnum::Gpu &&
                     (platformType == ClPlatformTypeEnum::Amd ||
                         platformType == ClPlatformTypeEnum::Clover))
            {
                cl_char t[24];
                if (clGetDeviceInfo(device.get(), 0x4037, sizeof(t), &t, NULL) == CL_SUCCESS)
                {
                    std::ostringstream s;
                    s << setfill('0') << setw(2) << hex << (unsigned int)(t[21]) << ":" << setw(2)
                      << (unsigned int)(t[22]) << "." << (unsigned int)(t[23]);
                    uniqueId = s.str();
                }
            }
            else if (clDeviceType == DeviceTypeEnum::Cpu)
            {
                std::ostringstream s;
                s << "CPU:" << setfill('0') << setw(2) << hex << (pIdx + dIdx);
                uniqueId = s.str();
            }
            else
            {
                // We're not prepared (yet) to handle other platforms or types
                ++dIdx;
                continue;
            }

           if (_DevicesCollection.find(uniqueId) != _DevicesCollection.end())
                deviceDescriptor = _DevicesCollection[uniqueId];
            else
                deviceDescriptor = DeviceDescriptor();

            // Fill the blanks by OpenCL means
            deviceDescriptor.name = device.getInfo<CL_DEVICE_NAME>();
            deviceDescriptor.type = clDeviceType;
            deviceDescriptor.uniqueId = uniqueId;
            deviceDescriptor.clDetected = true;
            deviceDescriptor.clPlatformId = pIdx;
            deviceDescriptor.clPlatformName = platformName;
            deviceDescriptor.clPlatformType = platformType;
            deviceDescriptor.clPlatformVersion = platformVersion;
            deviceDescriptor.clPlatformVersionMajor = platformVersionMajor;
            deviceDescriptor.clPlatformVersionMinor = platformVersionMinor;
            deviceDescriptor.clDeviceOrdinal = dIdx;

            deviceDescriptor.clName = deviceDescriptor.name;
            deviceDescriptor.clDeviceVersion = device.getInfo<CL_DEVICE_VERSION>();
            deviceDescriptor.clDeviceVersionMajor =
                std::stoi(deviceDescriptor.clDeviceVersion.substr(7, 1));
            deviceDescriptor.clDeviceVersionMinor =
                std::stoi(deviceDescriptor.clDeviceVersion.substr(9, 1));
            deviceDescriptor.totalMemory = device.getInfo<CL_DEVICE_GLOBAL_MEM_SIZE>();
            deviceDescriptor.clMaxMemAlloc = device.getInfo<CL_DEVICE_MAX_MEM_ALLOC_SIZE>();
            deviceDescriptor.clMaxWorkGroup = device.getInfo<CL_DEVICE_MAX_WORK_GROUP_SIZE>();
            deviceDescriptor.clMaxComputeUnits = device.getInfo<CL_DEVICE_MAX_COMPUTE_UNITS>();

            // Apparently some 36 CU devices return a bogus 14!!!
            deviceDescriptor.clMaxComputeUnits =
                deviceDescriptor.clMaxComputeUnits == 14 ? 36 : deviceDescriptor.clMaxComputeUnits;

            // Is it an NVIDIA card ?
            if (platformType == ClPlatformTypeEnum::Nvidia)
            {
                size_t siz;
                clGetDeviceInfo(device.get(), CL_DEVICE_COMPUTE_CAPABILITY_MAJOR_NV,
                    sizeof(deviceDescriptor.clNvComputeMajor), &deviceDescriptor.clNvComputeMajor,
                    &siz);
                clGetDeviceInfo(device.get(), CL_DEVICE_COMPUTE_CAPABILITY_MINOR_NV,
                    sizeof(deviceDescriptor.clNvComputeMinor), &deviceDescriptor.clNvComputeMinor,
                    &siz);
                deviceDescriptor.clNvCompute = to_string(deviceDescriptor.clNvComputeMajor) + "." +
                                               to_string(deviceDescriptor.clNvComputeMinor);
            }

            // Upsert Devices Collection
            _DevicesCollection[uniqueId] = deviceDescriptor;
            ++dIdx;

        }
    }

}

bool CLMiner::initDevice()
{

    // LookUp device
    // Load available platforms
    vector<cl::Platform> platforms = getPlatforms();
    if (platforms.empty())
        return false;

    vector<cl::Device> devices = getDevices(platforms, m_deviceDescriptor.clPlatformId);
    if (devices.empty())
        return false;

    m_device = devices.at(m_deviceDescriptor.clDeviceOrdinal);

    // Set Hardware Monitor Info
    if (m_deviceDescriptor.clPlatformType == ClPlatformTypeEnum::Nvidia)
    {
        m_hwmoninfo.deviceType = HwMonitorInfoType::NVIDIA;
        m_hwmoninfo.devicePciId = m_deviceDescriptor.uniqueId;
        m_hwmoninfo.deviceIndex = -1;  // Will be later on mapped by nvml (see Farm() constructor)
    }
    else if (m_deviceDescriptor.clPlatformType == ClPlatformTypeEnum::Amd)
    {
        m_hwmoninfo.deviceType = HwMonitorInfoType::AMD;
        m_hwmoninfo.devicePciId = m_deviceDescriptor.uniqueId;
        m_hwmoninfo.deviceIndex = -1;  // Will be later on mapped by nvml (see Farm() constructor)
    }
    else if (m_deviceDescriptor.clPlatformType == ClPlatformTypeEnum::Clover)
    {
        m_hwmoninfo.deviceType = HwMonitorInfoType::UNKNOWN;
        m_hwmoninfo.devicePciId = m_deviceDescriptor.uniqueId;
        m_hwmoninfo.deviceIndex = -1;  // Will be later on mapped by nvml (see Farm() constructor)
    }
    else
    {
        // Don't know what to do with this
        cllog << "Unrecognized Platform";
        return false;
    }

    if (m_deviceDescriptor.clPlatformVersionMajor == 1 &&
        (m_deviceDescriptor.clPlatformVersionMinor == 0 ||
            m_deviceDescriptor.clPlatformVersionMinor == 1))
    {
        if (m_deviceDescriptor.clPlatformType == ClPlatformTypeEnum::Clover)
        {
            cllog
                << "OpenCL " << m_deviceDescriptor.clPlatformVersion
                << " not supported, but platform Clover might work nevertheless. USE AT OWN RISK!";
        }
        else
        {
            cllog << "OpenCL " << m_deviceDescriptor.clPlatformVersion
                  << " not supported. Minimum required version is 1.2";
            throw new std::runtime_error("OpenCL 1.2 required");
        }
    }

    ostringstream s;
    s << "Using PciId : " << m_deviceDescriptor.uniqueId << " " << m_deviceDescriptor.clName;

    if (!m_deviceDescriptor.clNvCompute.empty())
        s << " (Compute " + m_deviceDescriptor.clNvCompute + ")";
    else
        s << " " << m_deviceDescriptor.clDeviceVersion;

    s << " Memory : " << dev::getFormattedMemory((double)m_deviceDescriptor.totalMemory);
    cllog << s.str();

    if ((m_deviceDescriptor.clPlatformType == ClPlatformTypeEnum::Amd) &&
        (m_deviceDescriptor.clMaxComputeUnits != 36))
    {
        m_settings.globalWorkSize =
            (m_settings.globalWorkSize * m_deviceDescriptor.clMaxComputeUnits) / 36;
        // make sure that global work size is evenly divisible by the local workgroup size
        if (m_settings.globalWorkSize % m_settings.localWorkSize != 0)
            m_settings.globalWorkSize =
                ((m_settings.globalWorkSize / m_settings.localWorkSize) + 1) *
                m_settings.localWorkSize;
        cnote << "Adjusting CL work multiplier for " << m_deviceDescriptor.clMaxComputeUnits
              << " CUs. Adjusted work multiplier: "
              << m_settings.globalWorkSize / m_settings.localWorkSize;
    }


    return true;

}

bool CLMiner::initEpoch_internal(uint64_t block_number)
{
    auto startInit = std::chrono::steady_clock::now();
    size_t RequiredMemory = (m_epochContext.dagSize + m_epochContext.lightSize);

    // Release the pause flag if any
    resume(MinerPauseEnum::PauseDueToInsufficientMemory);
    resume(MinerPauseEnum::PauseDueToInitEpochError);

    // Check whether the current device has sufficient memory every time we recreate the dag
    if (m_deviceDescriptor.totalMemory < RequiredMemory)
    {
        cllog << "Epoch " << m_epochContext.epochNumber << " requires "
              << dev::getFormattedMemory((double)RequiredMemory) << " memory. Only "
              << dev::getFormattedMemory((double)m_deviceDescriptor.totalMemory)
              << " available on device.";
        pause(MinerPauseEnum::PauseDueToInsufficientMemory);
        return true;  // This will prevent to exit the thread and
                      // Eventually resume mining when changing coin or epoch (NiceHash)
    }

    cllog << "Generating DAG + Light : " << dev::getFormattedMemory((double)RequiredMemory);

    try
    {
        char options[256] = {0};
#ifndef __clang__

        // Nvidia
        if (!m_deviceDescriptor.clNvCompute.empty())
        {
            m_computeCapability =
                m_deviceDescriptor.clNvComputeMajor * 10 + m_deviceDescriptor.clNvComputeMinor;
            int maxregs = m_computeCapability >= 35 ? 72 : 63;
            sprintf(m_options, "-cl-nv-maxrregcount=%d", maxregs);
        }

#endif
        // create context
        m_context.clear();
        m_context.push_back(cl::Context(vector<cl::Device>(&m_device, &m_device + 1)));
        m_queue.clear();
        m_queue.push_back(cl::CommandQueue(m_context[0], m_device));


        m_dagItems = m_epochContext.dagNumItems;

        cl::Program binaryProgram;
        uint64_t period_seed = block_number / PROGPOW_PERIOD;
        compileKernel(period_seed);

        std::string device_name = m_deviceDescriptor.clName;
<<<<<<< HEAD

        /* If we have a binary kernel, we load it in tandem with the opencl,
           that way, we can use the dag generate opencl code and fall back on
           the default kernel if loading fails for whatever reason */
        bool loadedBinary = false;

        if (!m_settings.noBinary)
        {
            std::ifstream kernel_file;
            vector<unsigned char> bin_data;
            std::stringstream fname_strm;

            /* Open kernels/ethash_{devicename}_lws{local_work_size}.bin */
            std::transform(device_name.begin(), device_name.end(), device_name.begin(), ::tolower);
            fname_strm << boost::dll::program_location().parent_path().string()
                       << "/kernels/progpow_" << device_name << "_lws" << m_settings.localWorkSize
                       << (m_settings.noExit ? ".bin" : "_exit.bin");
            cllog << "Loading binary kernel " << fname_strm.str();
            try
            {
                kernel_file.open(fname_strm.str(), ios::in | ios::binary);

                if (kernel_file.good())
                {
                    /* Load the data vector with file data */
                    kernel_file.unsetf(std::ios::skipws);
                    bin_data.insert(bin_data.begin(),
                        std::istream_iterator<unsigned char>(kernel_file),
                        std::istream_iterator<unsigned char>());

                    /* Setup the program */
                    cl::Program::Binaries blobs({bin_data});
                    cl::Program program(m_context[0], {m_device}, blobs);
                    try
                    {
                        program.build({m_device}, options);
                        cllog << "Build info success:"
                              << program.getBuildInfo<CL_PROGRAM_BUILD_LOG>(m_device);
                        binaryProgram = program;
                        loadedBinary = true;
                    }
                    catch (cl::Error const&)
                    {
                    }
                }
            }
            catch (...)
            {
            }
            if (!loadedBinary)
            {
                cwarn << "Failed to load binary kernel: " << fname_strm.str();
                cwarn << "Falling back to OpenCL kernel...";
            }
        }


=======

>>>>>>> 44a14cb2
        // create buffer for dag
        try
        {
            cllog << "Creating light cache buffer, size: "
                  << dev::getFormattedMemory((double)m_epochContext.lightSize);
            m_light.clear();
            m_light.push_back(cl::Buffer(m_context[0], CL_MEM_READ_ONLY, m_epochContext.lightSize));
            cllog << "Creating DAG buffer, size: "
                  << dev::getFormattedMemory((double)m_epochContext.dagSize)
                  << ", free: "
                  << dev::getFormattedMemory(
                         (double)(m_deviceDescriptor.totalMemory - RequiredMemory));
            m_dag.clear();
            m_dag.push_back(cl::Buffer(m_context[0], CL_MEM_READ_ONLY, m_epochContext.dagSize));
            cllog << "Loading kernels";

            //m_dagKernel = cl::Kernel(program, "GenerateDAG");
            m_dagKernel = cl::Kernel(m_program, "ethash_calculate_dag_item");

            cllog << "Writing light cache buffer";
            m_queue[0].enqueueWriteBuffer(
                m_light[0], CL_TRUE, 0, m_epochContext.lightSize, m_epochContext.lightCache);
        }
        catch (cl::Error const& err)
        {
            cwarn << ethCLErrorHelper("Creating DAG buffer failed", err);
            pause(MinerPauseEnum::PauseDueToInitEpochError);
            return true;
        }
        // GPU DAG buffer to kernel
        m_searchKernel.setArg(2, m_dag[0]);

        // create mining buffers
        ETHCL_LOG("Creating mining buffer");
        m_searchBuffer.clear();
        m_searchBuffer.emplace_back(m_context[0], CL_MEM_WRITE_ONLY, sizeof(SearchResults));

        m_dagKernel.setArg(1, m_light[0]);
        m_dagKernel.setArg(2, m_dag[0]);
        m_dagKernel.setArg(3, ~0u);

        const uint32_t workItems = m_dagItems * 2;  // GPU computes partial 512-bit DAG items.

        uint32_t start;
        const uint32_t chunk = 10000 * m_settings.localWorkSize;
        for (start = 0; start <= workItems - chunk; start += chunk)
        {
            m_dagKernel.setArg(0, start);
            m_queue[0].enqueueNDRangeKernel(
                m_dagKernel, cl::NullRange, chunk, m_settings.localWorkSize);
            m_queue[0].finish();
        }
        if (start < workItems)
        {
            uint32_t groupsLeft = workItems - start;
            groupsLeft = (groupsLeft + m_settings.localWorkSize - 1) / m_settings.localWorkSize;
            m_dagKernel.setArg(0, start);
            m_queue[0].enqueueNDRangeKernel(m_dagKernel, cl::NullRange,
                groupsLeft * m_settings.localWorkSize, m_settings.localWorkSize);
            m_queue[0].finish();
        }

        auto dagTime = std::chrono::duration_cast<std::chrono::milliseconds>(std::chrono::steady_clock::now() - startInit);
        cllog << dev::getFormattedMemory((double)m_epochContext.dagSize)
              << " of DAG data generated in "
              << dagTime.count() << " ms.";
    }
    catch (cl::Error const& err)
    {
        cllog << ethCLErrorHelper("OpenCL init failed", err);
        pause(MinerPauseEnum::PauseDueToInitEpochError);
        return false;
    }
    return true;
}

bool CLMiner::compileKernel(
    uint64_t period_seed)
{
    cllog << "Compiling OpenCL kernel";
    // patch source code
    // note: The kernels here are simply compiled version of the respective .cl kernels
    // into a byte array by bin2h.cmake. There is no need to load the file by hand in runtime
    // See libethash-cl/CMakeLists.txt: add_custom_command()
    // TODO: Just use C++ raw string literal.

    std::string code = ProgPow::getKern(period_seed, ProgPow::KERNEL_CL);
    code += string(CLMiner_kernel);

    addDefinition(code, "GROUP_SIZE", m_settings.localWorkSize);
    addDefinition(code, "ACCESSES", 64);
    addDefinition(code, "LIGHT_WORDS", m_epochContext.lightNumItems);
    addDefinition(code, "PROGPOW_DAG_BYTES", m_epochContext.dagSize);
    addDefinition(code, "PROGPOW_DAG_ELEMENTS", m_dagItems / 2);

    addDefinition(code, "MAX_OUTPUTS", c_maxSearchResults);
    int platform = 0;
    switch (m_deviceDescriptor.clPlatformType) {
        case ClPlatformTypeEnum::Nvidia:
            platform = 1;
            break;
        case ClPlatformTypeEnum::Amd:
            platform = 2;
            break;
        case ClPlatformTypeEnum::Clover:
            platform = 3;
            break;
        default:
            break;
    }
    addDefinition(code, "PLATFORM", platform);
    addDefinition(code, "COMPUTE", m_computeCapability);

    if (m_deviceDescriptor.clPlatformType == ClPlatformTypeEnum::Clover)
        addDefinition(code, "LEGACY", 1);

    // create miner OpenCL program
    cl::Program::Sources sources{{code.data(), code.size()}};
    cl::Program program(m_context[0], sources);//, binaryProgram;
    try
    {
        program.build({m_device}, m_options);
    }
    catch (cl::BuildError const& buildErr)
    {
        cwarn << "OpenCL kernel build log:\n"
              << program.getBuildInfo<CL_PROGRAM_BUILD_LOG>(m_device);
        cwarn << "OpenCL kernel build error (" << buildErr.err() << "):\n" << buildErr.what();
        pause(MinerPauseEnum::PauseDueToInitEpochError);
        return true;
    }
    m_program = program;

    // If we have a binary kernel to use, let's try it
    // otherwise just do a normal opencl load
    m_searchKernel = cl::Kernel(m_program, "ethash_search");

    // create buffer for header
    ETHCL_LOG("Creating buffer for header.");
    m_header.clear();
    m_header.push_back(cl::Buffer(m_context[0], CL_MEM_READ_ONLY, 32));

    m_searchKernel.setArg(1, m_header[0]);
    m_searchKernel.setArg(5, 0);

    cllog << "Compile done";

    return false;
}<|MERGE_RESOLUTION|>--- conflicted
+++ resolved
@@ -737,7 +737,6 @@
         compileKernel(period_seed);
 
         std::string device_name = m_deviceDescriptor.clName;
-<<<<<<< HEAD
 
         /* If we have a binary kernel, we load it in tandem with the opencl,
            that way, we can use the dag generate opencl code and fall back on
@@ -794,10 +793,6 @@
             }
         }
 
-
-=======
-
->>>>>>> 44a14cb2
         // create buffer for dag
         try
         {
