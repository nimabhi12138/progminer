﻿<?xml version="1.0" encoding="utf-8"?>
<Project ToolsVersion="4.0" xmlns="http://schemas.microsoft.com/developer/msbuild/2003">
  <ItemGroup>
    <ClCompile Include="stdafx.cpp">
      <Filter>Windows</Filter>
    </ClCompile>
    <ClCompile Include="..\libethereum\AddressState.cpp">
      <Filter>libethereum</Filter>
    </ClCompile>
    <ClCompile Include="..\libethereum\BlockChain.cpp">
      <Filter>libethereum</Filter>
    </ClCompile>
    <ClCompile Include="..\libethereum\Client.cpp">
      <Filter>libethereum</Filter>
    </ClCompile>
    <ClCompile Include="..\libethereum\Defaults.cpp">
      <Filter>libethereum</Filter>
    </ClCompile>
    <ClCompile Include="..\libethereum\Executive.cpp">
      <Filter>libethereum</Filter>
    </ClCompile>
    <ClCompile Include="..\libethereum\ExtVM.cpp">
      <Filter>libethereum</Filter>
    </ClCompile>
    <ClCompile Include="..\libethereum\State.cpp">
      <Filter>libethereum</Filter>
    </ClCompile>
    <ClCompile Include="..\libethereum\Transaction.cpp">
      <Filter>libethereum</Filter>
    </ClCompile>
    <ClCompile Include="..\libethereum\TransactionQueue.cpp">
      <Filter>libethereum</Filter>
    </ClCompile>
    <ClCompile Include="..\libevm\ExtVMFace.cpp">
      <Filter>libevm</Filter>
    </ClCompile>
    <ClCompile Include="..\libevm\FeeStructure.cpp">
      <Filter>libevm</Filter>
    </ClCompile>
    <ClCompile Include="..\libevm\VM.cpp">
      <Filter>libevm</Filter>
    </ClCompile>
    <ClCompile Include="..\libevmface\Instruction.cpp">
      <Filter>libevmface</Filter>
    </ClCompile>
    <ClCompile Include="..\liblll\Assembly.cpp">
      <Filter>liblll</Filter>
    </ClCompile>
    <ClCompile Include="..\liblll\CodeFragment.cpp">
      <Filter>liblll</Filter>
    </ClCompile>
    <ClCompile Include="..\liblll\Compiler.cpp">
      <Filter>liblll</Filter>
    </ClCompile>
    <ClCompile Include="..\liblll\CompilerState.cpp">
      <Filter>liblll</Filter>
    </ClCompile>
    <ClCompile Include="..\liblll\Parser.cpp">
      <Filter>liblll</Filter>
    </ClCompile>
    <ClCompile Include="..\libethereum\BlockDetails.cpp">
      <Filter>libethereum</Filter>
    </ClCompile>
    <ClCompile Include="..\libethereum\BlockQueue.cpp">
      <Filter>libethereum</Filter>
    </ClCompile>
    <ClCompile Include="..\libethereum\Manifest.cpp">
      <Filter>libethereum</Filter>
    </ClCompile>
    <ClCompile Include="..\libethereum\Utility.cpp">
      <Filter>libethereum</Filter>
    </ClCompile>
    <ClCompile Include="..\libethereum\Miner.cpp">
      <Filter>libethereum</Filter>
    </ClCompile>
    <ClCompile Include="..\libethereum\MessageFilter.cpp">
      <Filter>libethereum</Filter>
    </ClCompile>
    <ClCompile Include="..\libethereum\AccountDiff.cpp">
      <Filter>libethereum</Filter>
    </ClCompile>
    <ClCompile Include="..\libdevcrypto\Common.cpp">
      <Filter>libdevcrypto</Filter>
    </ClCompile>
    <ClCompile Include="..\libdevcrypto\FileSystem.cpp">
      <Filter>libdevcrypto</Filter>
    </ClCompile>
    <ClCompile Include="..\libdevcrypto\MemoryDB.cpp">
      <Filter>libdevcrypto</Filter>
    </ClCompile>
    <ClCompile Include="..\libdevcrypto\OverlayDB.cpp">
      <Filter>libdevcrypto</Filter>
    </ClCompile>
    <ClCompile Include="..\libdevcrypto\SHA3.cpp">
      <Filter>libdevcrypto</Filter>
    </ClCompile>
    <ClCompile Include="..\libdevcrypto\TrieCommon.cpp">
      <Filter>libdevcrypto</Filter>
    </ClCompile>
    <ClCompile Include="..\libdevcrypto\TrieDB.cpp">
      <Filter>libdevcrypto</Filter>
    </ClCompile>
    <ClCompile Include="..\libethcore\BlockInfo.cpp">
      <Filter>libethcore</Filter>
    </ClCompile>
    <ClCompile Include="..\libethcore\CommonEth.cpp">
      <Filter>libethcore</Filter>
    </ClCompile>
    <ClCompile Include="..\libethcore\Dagger.cpp">
      <Filter>libethcore</Filter>
    </ClCompile>
    <ClCompile Include="..\libdevcore\CommonData.cpp">
      <Filter>libdevcore</Filter>
    </ClCompile>
    <ClCompile Include="..\libdevcore\CommonIO.cpp">
      <Filter>libdevcore</Filter>
    </ClCompile>
    <ClCompile Include="..\libdevcore\FixedHash.cpp">
      <Filter>libdevcore</Filter>
    </ClCompile>
    <ClCompile Include="..\libdevcore\Guards.cpp">
      <Filter>libdevcore</Filter>
    </ClCompile>
    <ClCompile Include="..\libdevcore\Log.cpp">
      <Filter>libdevcore</Filter>
    </ClCompile>
    <ClCompile Include="..\libdevcore\RLP.cpp">
      <Filter>libdevcore</Filter>
    </ClCompile>
    <ClCompile Include="..\libdevcore\_libdevcore.cpp">
      <Filter>libdevcore</Filter>
    </ClCompile>
    <ClCompile Include="..\libethcore\_libethcore.cpp">
      <Filter>libethcore</Filter>
    </ClCompile>
    <ClCompile Include="..\libevm\_libevm.cpp">
      <Filter>libevm</Filter>
    </ClCompile>
    <ClCompile Include="..\libethereum\CommonNet.cpp">
      <Filter>libethereum</Filter>
    </ClCompile>
    <ClCompile Include="..\libethereum\EthereumHost.cpp">
      <Filter>libethereum</Filter>
    </ClCompile>
    <ClCompile Include="..\libethereum\PastMessage.cpp">
      <Filter>libethereum</Filter>
    </ClCompile>
    <ClCompile Include="..\libethereum\EthereumPeer.cpp">
      <Filter>libethereum</Filter>
    </ClCompile>
    <ClCompile Include="..\libethereum\Interface.cpp">
      <Filter>libethereum</Filter>
    </ClCompile>
    <ClCompile Include="..\libp2p\Capability.cpp">
      <Filter>libp2p</Filter>
    </ClCompile>
    <ClCompile Include="..\libp2p\Host.cpp">
      <Filter>libp2p</Filter>
    </ClCompile>
    <ClCompile Include="..\libp2p\HostCapability.cpp">
      <Filter>libp2p</Filter>
    </ClCompile>
    <ClCompile Include="..\libp2p\Session.cpp">
      <Filter>libp2p</Filter>
    </ClCompile>
    <ClCompile Include="..\libp2p\UPnP.cpp">
      <Filter>libp2p</Filter>
    </ClCompile>
    <ClCompile Include="..\libp2p\_libp2p.cpp">
      <Filter>libp2p</Filter>
    </ClCompile>
    <ClCompile Include="..\libwhisper\_libwhisper.cpp">
      <Filter>libwhisper</Filter>
    </ClCompile>
    <ClCompile Include="..\libwhisper\WhisperPeer.cpp">
      <Filter>libwhisper</Filter>
    </ClCompile>
    <ClCompile Include="..\libethereum\Manifest.cpp">
      <Filter>libethereum</Filter>
    </ClCompile>
    <ClCompile Include="..\libdevcore\RangeMask.cpp">
      <Filter>libdevcore</Filter>
    </ClCompile>
    <ClCompile Include="..\libdevcore\Worker.cpp">
      <Filter>libdevcore</Filter>
    </ClCompile>
    <ClCompile Include="..\libethereum\DownloadMan.cpp">
      <Filter>libethereum</Filter>
    </ClCompile>
    <ClCompile Include="..\libwebthree\WebThree.cpp">
      <Filter>libwebthree</Filter>
    </ClCompile>
    <ClCompile Include="..\libethcore\Exceptions.cpp">
      <Filter>libethcore</Filter>
    </ClCompile>
<<<<<<< HEAD
    <ClCompile Include="..\libevm\VMFace.cpp">
      <Filter>libevm</Filter>
=======
    <ClCompile Include="..\libdevcrypto\CryptoPP.cpp">
      <Filter>libdevcrypto</Filter>
    </ClCompile>
    <ClCompile Include="..\libdevcrypto\EC.cpp">
      <Filter>libdevcrypto</Filter>
    </ClCompile>
    <ClCompile Include="..\libdevcrypto\SHA3MAC.cpp">
      <Filter>libdevcrypto</Filter>
>>>>>>> 4be847e2
    </ClCompile>
  </ItemGroup>
  <ItemGroup>
    <ClInclude Include="stdafx.h">
      <Filter>Windows</Filter>
    </ClInclude>
    <ClInclude Include="..\libethereum\AddressState.h">
      <Filter>libethereum</Filter>
    </ClInclude>
    <ClInclude Include="..\libethereum\BlockChain.h">
      <Filter>libethereum</Filter>
    </ClInclude>
    <ClInclude Include="..\libethereum\Client.h">
      <Filter>libethereum</Filter>
    </ClInclude>
    <ClInclude Include="..\libethereum\Defaults.h">
      <Filter>libethereum</Filter>
    </ClInclude>
    <ClInclude Include="..\libethereum\Executive.h">
      <Filter>libethereum</Filter>
    </ClInclude>
    <ClInclude Include="..\libethereum\ExtVM.h">
      <Filter>libethereum</Filter>
    </ClInclude>
    <ClInclude Include="..\libethereum\State.h">
      <Filter>libethereum</Filter>
    </ClInclude>
    <ClInclude Include="..\libethereum\Transaction.h">
      <Filter>libethereum</Filter>
    </ClInclude>
    <ClInclude Include="..\libethereum\TransactionQueue.h">
      <Filter>libethereum</Filter>
    </ClInclude>
    <ClInclude Include="..\libevm\ExtVMFace.h">
      <Filter>libevm</Filter>
    </ClInclude>
    <ClInclude Include="..\libevm\FeeStructure.h">
      <Filter>libevm</Filter>
    </ClInclude>
    <ClInclude Include="..\libevm\VM.h">
      <Filter>libevm</Filter>
    </ClInclude>
    <ClInclude Include="..\libevm\All.h">
      <Filter>libevm</Filter>
    </ClInclude>
    <ClInclude Include="..\libevmface\Instruction.h">
      <Filter>libevmface</Filter>
    </ClInclude>
    <ClInclude Include="..\liblll\All.h">
      <Filter>liblll</Filter>
    </ClInclude>
    <ClInclude Include="..\liblll\Assembly.h">
      <Filter>liblll</Filter>
    </ClInclude>
    <ClInclude Include="..\liblll\CodeFragment.h">
      <Filter>liblll</Filter>
    </ClInclude>
    <ClInclude Include="..\liblll\Compiler.h">
      <Filter>liblll</Filter>
    </ClInclude>
    <ClInclude Include="..\liblll\CompilerState.h">
      <Filter>liblll</Filter>
    </ClInclude>
    <ClInclude Include="..\liblll\Exceptions.h">
      <Filter>liblll</Filter>
    </ClInclude>
    <ClInclude Include="..\liblll\Parser.h">
      <Filter>liblll</Filter>
    </ClInclude>
    <ClInclude Include="..\libethereum\BlockDetails.h">
      <Filter>libethereum</Filter>
    </ClInclude>
    <ClInclude Include="..\libethereum\BlockQueue.h">
      <Filter>libethereum</Filter>
    </ClInclude>
    <ClInclude Include="..\libethereum\Manifest.h">
      <Filter>libethereum</Filter>
    </ClInclude>
    <ClInclude Include="..\libethereum\Utility.h">
      <Filter>libethereum</Filter>
    </ClInclude>
    <ClInclude Include="..\libethereum\Miner.h">
      <Filter>libethereum</Filter>
    </ClInclude>
    <ClInclude Include="..\libethereum\MessageFilter.h">
      <Filter>libethereum</Filter>
    </ClInclude>
    <ClInclude Include="..\libethereum\AccountDiff.h">
      <Filter>libethereum</Filter>
    </ClInclude>
    <ClInclude Include="..\libdevcrypto\All.h">
      <Filter>libdevcrypto</Filter>
    </ClInclude>
    <ClInclude Include="..\libdevcrypto\Common.h">
      <Filter>libdevcrypto</Filter>
    </ClInclude>
    <ClInclude Include="..\libdevcrypto\CryptoHeaders.h">
      <Filter>libdevcrypto</Filter>
    </ClInclude>
    <ClInclude Include="..\libdevcrypto\FileSystem.h">
      <Filter>libdevcrypto</Filter>
    </ClInclude>
    <ClInclude Include="..\libdevcrypto\MemoryDB.h">
      <Filter>libdevcrypto</Filter>
    </ClInclude>
    <ClInclude Include="..\libdevcrypto\OverlayDB.h">
      <Filter>libdevcrypto</Filter>
    </ClInclude>
    <ClInclude Include="..\libdevcrypto\SHA3.h">
      <Filter>libdevcrypto</Filter>
    </ClInclude>
    <ClInclude Include="..\libdevcrypto\TrieCommon.h">
      <Filter>libdevcrypto</Filter>
    </ClInclude>
    <ClInclude Include="..\libdevcrypto\TrieDB.h">
      <Filter>libdevcrypto</Filter>
    </ClInclude>
    <ClInclude Include="..\libethcore\All.h">
      <Filter>libethcore</Filter>
    </ClInclude>
    <ClInclude Include="..\libethcore\BlockInfo.h">
      <Filter>libethcore</Filter>
    </ClInclude>
    <ClInclude Include="..\libethcore\CommonEth.h">
      <Filter>libethcore</Filter>
    </ClInclude>
    <ClInclude Include="..\libethcore\CryptoHeaders.h">
      <Filter>libethcore</Filter>
    </ClInclude>
    <ClInclude Include="..\libethcore\Dagger.h">
      <Filter>libethcore</Filter>
    </ClInclude>
    <ClInclude Include="..\libethcore\Exceptions.h">
      <Filter>libethcore</Filter>
    </ClInclude>
    <ClInclude Include="..\libdevcore\All.h">
      <Filter>libdevcore</Filter>
    </ClInclude>
    <ClInclude Include="..\libdevcore\Common.h">
      <Filter>libdevcore</Filter>
    </ClInclude>
    <ClInclude Include="..\libdevcore\CommonData.h">
      <Filter>libdevcore</Filter>
    </ClInclude>
    <ClInclude Include="..\libdevcore\CommonIO.h">
      <Filter>libdevcore</Filter>
    </ClInclude>
    <ClInclude Include="..\libdevcore\Exceptions.h">
      <Filter>libdevcore</Filter>
    </ClInclude>
    <ClInclude Include="..\libdevcore\FixedHash.h">
      <Filter>libdevcore</Filter>
    </ClInclude>
    <ClInclude Include="..\libdevcore\Guards.h">
      <Filter>libdevcore</Filter>
    </ClInclude>
    <ClInclude Include="..\libdevcore\Log.h">
      <Filter>libdevcore</Filter>
    </ClInclude>
    <ClInclude Include="..\libdevcore\RLP.h">
      <Filter>libdevcore</Filter>
    </ClInclude>
    <ClInclude Include="..\libdevcore\vector_ref.h">
      <Filter>libdevcore</Filter>
    </ClInclude>
    <ClInclude Include="..\libethereum\CommonNet.h">
      <Filter>libethereum</Filter>
    </ClInclude>
    <ClInclude Include="..\libethereum\EthereumHost.h">
      <Filter>libethereum</Filter>
    </ClInclude>
    <ClInclude Include="..\libethereum\PastMessage.h">
      <Filter>libethereum</Filter>
    </ClInclude>
    <ClInclude Include="..\libethereum\All.h">
      <Filter>libethereum</Filter>
    </ClInclude>
    <ClInclude Include="..\libethereum\EthereumPeer.h">
      <Filter>libethereum</Filter>
    </ClInclude>
    <ClInclude Include="..\libethereum\Interface.h">
      <Filter>libethereum</Filter>
    </ClInclude>
    <ClInclude Include="..\libp2p\All.h">
      <Filter>libp2p</Filter>
    </ClInclude>
    <ClInclude Include="..\libp2p\Capability.h">
      <Filter>libp2p</Filter>
    </ClInclude>
    <ClInclude Include="..\libp2p\Common.h">
      <Filter>libp2p</Filter>
    </ClInclude>
    <ClInclude Include="..\libp2p\Host.h">
      <Filter>libp2p</Filter>
    </ClInclude>
    <ClInclude Include="..\libp2p\HostCapability.h">
      <Filter>libp2p</Filter>
    </ClInclude>
    <ClInclude Include="..\libp2p\Session.h">
      <Filter>libp2p</Filter>
    </ClInclude>
    <ClInclude Include="..\libp2p\UPnP.h">
      <Filter>libp2p</Filter>
    </ClInclude>
    <ClInclude Include="..\libwhisper\Common.h">
      <Filter>libwhisper</Filter>
    </ClInclude>
    <ClInclude Include="..\libwhisper\WhisperPeer.h">
      <Filter>libwhisper</Filter>
    </ClInclude>
    <ClInclude Include="..\libethereum\Manifest.h">
      <Filter>libethereum</Filter>
    </ClInclude>
    <ClInclude Include="..\libdevcore\RangeMask.h">
      <Filter>libdevcore</Filter>
    </ClInclude>
    <ClInclude Include="..\libdevcore\Worker.h">
      <Filter>libdevcore</Filter>
    </ClInclude>
    <ClInclude Include="..\libethereum\DownloadMan.h">
      <Filter>libethereum</Filter>
    </ClInclude>
    <ClInclude Include="..\libwebthree\webthree.h">
      <Filter>libwebthree</Filter>
    </ClInclude>
<<<<<<< HEAD
    <ClInclude Include="..\libevm\VMFace.h">
      <Filter>libevm</Filter>
=======
    <ClInclude Include="..\libdevcrypto\CryptoPP.h">
      <Filter>libdevcrypto</Filter>
    </ClInclude>
    <ClInclude Include="..\libdevcrypto\EC.h">
      <Filter>libdevcrypto</Filter>
    </ClInclude>
    <ClInclude Include="..\libdevcrypto\SHA3MAC.h">
      <Filter>libdevcrypto</Filter>
>>>>>>> 4be847e2
    </ClInclude>
  </ItemGroup>
  <ItemGroup>
    <Filter Include="Windows">
      <UniqueIdentifier>{2d571d8f-bacf-4c49-a0d0-c9036f5c0cc9}</UniqueIdentifier>
    </Filter>
    <Filter Include="libethereum">
      <UniqueIdentifier>{8275e3be-c870-44a2-8185-5a9992af8f8e}</UniqueIdentifier>
    </Filter>
    <Filter Include="libethcore">
      <UniqueIdentifier>{b246b3d7-af02-4125-a254-2b377214c288}</UniqueIdentifier>
    </Filter>
    <Filter Include="libevm">
      <UniqueIdentifier>{37c37803-1515-47c1-b7e6-3879f4429ab3}</UniqueIdentifier>
    </Filter>
    <Filter Include="libevmface">
      <UniqueIdentifier>{ed9ad1b3-700c-47f9-8548-a90b5ef179ac}</UniqueIdentifier>
    </Filter>
    <Filter Include="liblll">
      <UniqueIdentifier>{e6332606-e0ca-48aa-8a6b-303971ba7a93}</UniqueIdentifier>
    </Filter>
    <Filter Include="libdevcrypto">
      <UniqueIdentifier>{fae2102b-d574-40fc-9f90-1b9ed0d117ac}</UniqueIdentifier>
    </Filter>
    <Filter Include="libdevcore">
      <UniqueIdentifier>{35c32f6c-3f19-4603-8084-1b88ec9ae498}</UniqueIdentifier>
    </Filter>
    <Filter Include="libp2p">
      <UniqueIdentifier>{fc2cb618-ab0c-45b6-8eb9-6d88e0336fa9}</UniqueIdentifier>
    </Filter>
    <Filter Include="libwhisper">
      <UniqueIdentifier>{36748e80-c977-4fee-84e6-699c039dff87}</UniqueIdentifier>
    </Filter>
    <Filter Include="libwebthree">
      <UniqueIdentifier>{d838fece-fc20-42f6-bff5-97c236159b80}</UniqueIdentifier>
    </Filter>
  </ItemGroup>
</Project><|MERGE_RESOLUTION|>--- conflicted
+++ resolved
@@ -193,10 +193,8 @@
     <ClCompile Include="..\libethcore\Exceptions.cpp">
       <Filter>libethcore</Filter>
     </ClCompile>
-<<<<<<< HEAD
     <ClCompile Include="..\libevm\VMFace.cpp">
       <Filter>libevm</Filter>
-=======
     <ClCompile Include="..\libdevcrypto\CryptoPP.cpp">
       <Filter>libdevcrypto</Filter>
     </ClCompile>
@@ -205,7 +203,6 @@
     </ClCompile>
     <ClCompile Include="..\libdevcrypto\SHA3MAC.cpp">
       <Filter>libdevcrypto</Filter>
->>>>>>> 4be847e2
     </ClCompile>
   </ItemGroup>
   <ItemGroup>
@@ -431,10 +428,9 @@
     <ClInclude Include="..\libwebthree\webthree.h">
       <Filter>libwebthree</Filter>
     </ClInclude>
-<<<<<<< HEAD
     <ClInclude Include="..\libevm\VMFace.h">
       <Filter>libevm</Filter>
-=======
+    </ClInclude>
     <ClInclude Include="..\libdevcrypto\CryptoPP.h">
       <Filter>libdevcrypto</Filter>
     </ClInclude>
@@ -443,7 +439,6 @@
     </ClInclude>
     <ClInclude Include="..\libdevcrypto\SHA3MAC.h">
       <Filter>libdevcrypto</Filter>
->>>>>>> 4be847e2
     </ClInclude>
   </ItemGroup>
   <ItemGroup>
