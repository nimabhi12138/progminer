--- conflicted
+++ resolved
@@ -27,11 +27,7 @@
 {
 	Interpreter,
 	JIT,
-<<<<<<< HEAD
-	Smart,
-=======
 	Smart
->>>>>>> 2f1c5b4f
 };
 
 class VMFactory
