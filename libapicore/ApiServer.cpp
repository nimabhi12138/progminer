#include "ApiServer.h"

#include <ethminer/buildinfo.h>

#include <libethcore/Farm.h>

#ifndef HOST_NAME_MAX
#define HOST_NAME_MAX 255
#endif

/* helper functions getting values from a JSON request */
static bool getRequestValue(const char* membername, bool& refValue, Json::Value& jRequest,
    bool optional, Json::Value& jResponse)
{
    if (!jRequest.isMember(membername))
    {
        if (!optional)
        {
            jResponse["error"]["code"] = -32602;
            jResponse["error"]["message"] =
                std::string("Missing '") + std::string(membername) + std::string("'");
        }
        return optional;
    }
    if (!jRequest[membername].isBool())
    {
        jResponse["error"]["code"] = -32602;
        jResponse["error"]["message"] =
            std::string("Invalid type of value '") + std::string(membername) + std::string("'");
        return false;
    }
    if (jRequest[membername].empty())
    {
        jResponse["error"]["code"] = -32602;
        jResponse["error"]["message"] =
            std::string("Empty '") + std::string(membername) + std::string("'");
        return false;
    }
    refValue = jRequest[membername].asBool();
    return true;
}

static bool getRequestValue(const char* membername, unsigned& refValue, Json::Value& jRequest,
    bool optional, Json::Value& jResponse)
{
    if (!jRequest.isMember(membername))
    {
        if (!optional)
        {
            jResponse["error"]["code"] = -32602;
            jResponse["error"]["message"] =
                std::string("Missing '") + std::string(membername) + std::string("'");
        }
        return optional;
    }
    if (!jRequest[membername].isUInt())
    {
        jResponse["error"]["code"] = -32602;
        jResponse["error"]["message"] =
            std::string("Invalid type of value '") + std::string(membername) + std::string("'");
        return false;
    }
    if (jRequest[membername].empty())
    {
        jResponse["error"]["code"] = -32602;
        jResponse["error"]["message"] =
            std::string("Empty '") + std::string(membername) + std::string("'");
        return false;
    }
    refValue = jRequest[membername].asUInt();
    return true;
}

static bool getRequestValue(const char* membername, uint64_t& refValue, Json::Value& jRequest,
    bool optional, Json::Value& jResponse)
{
    if (!jRequest.isMember(membername))
    {
        if (!optional)
        {
            jResponse["error"]["code"] = -32602;
            jResponse["error"]["message"] =
                std::string("Missing '") + std::string(membername) + std::string("'");
        }
        return optional;
    }
    /* as there is no isUInt64() function we can not check the type */
    if (jRequest[membername].empty())
    {
        jResponse["error"]["code"] = -32602;
        jResponse["error"]["message"] =
            std::string("Empty '") + std::string(membername) + std::string("'");
        return false;
    }
    try
    {
        refValue = jRequest[membername].asUInt64();
    }
    catch (...)
    {
        jRequest["error"]["code"] = -32602;
        jResponse["error"]["message"] =
            std::string("Bad value in '") + std::string(membername) + std::string("'");
        return false;
    }
    return true;
}

static bool getRequestValue(const char* membername, Json::Value& refValue, Json::Value& jRequest,
    bool optional, Json::Value& jResponse)
{
    if (!jRequest.isMember(membername))
    {
        if (!optional)
        {
            jResponse["error"]["code"] = -32602;
            jResponse["error"]["message"] =
                std::string("Missing '") + std::string(membername) + std::string("'");
        }
        return optional;
    }
    if (!jRequest[membername].isObject())
    {
        jResponse["error"]["code"] = -32602;
        jResponse["error"]["message"] =
            std::string("Invalid type of value '") + std::string(membername) + std::string("'");
        return false;
    }
    if (jRequest[membername].empty())
    {
        jResponse["error"]["code"] = -32602;
        jResponse["error"]["message"] =
            std::string("Empty '") + std::string(membername) + std::string("'");
        return false;
    }
    refValue = jRequest[membername];
    return true;
}

static bool getRequestValue(const char* membername, std::string& refValue, Json::Value& jRequest,
    bool optional, Json::Value& jResponse)
{
    if (!jRequest.isMember(membername))
    {
        if (!optional)
        {
            jResponse["error"]["code"] = -32602;
            jResponse["error"]["message"] =
                std::string("Missing '") + std::string(membername) + std::string("'");
        }
        return optional;
    }
    if (!jRequest[membername].isString())
    {
        jResponse["error"]["code"] = -32602;
        jResponse["error"]["message"] =
            std::string("Invalid type of value '") + std::string(membername) + std::string("'");
        return false;
    }
    if (jRequest[membername].empty())
    {
        jResponse["error"]["code"] = -32602;
        jResponse["error"]["message"] =
            std::string("Empty '") + std::string(membername) + std::string("'");
        return false;
    }
    refValue = jRequest[membername].asString();
    return true;
}

static bool checkApiWriteAccess(bool is_read_only, Json::Value& jResponse)
{
    if (is_read_only)
    {
        jResponse["error"]["code"] = -32601;
        jResponse["error"]["message"] = "Method not available";
    }
    return !is_read_only;
}

static bool parseRequestId(Json::Value& jRequest, Json::Value& jResponse)
{
    const char* membername = "id";

    // NOTE: all errors have the same code (-32600) indicating this is an invalid request

    // be sure id is there and it's not empty, otherwise raise an error
    if (!jRequest.isMember(membername) || jRequest[membername].empty())
    {
        jResponse[membername] = Json::nullValue;
        jResponse["error"]["code"] = -32600;
        jResponse["error"]["message"] = "Invalid Request (missing or empty id)";
        return false;
    }

    // try to parse id as Uint
    if (jRequest[membername].isUInt())
    {
        jResponse[membername] = jRequest[membername].asUInt();
        return true;
    }

    // try to parse id as String
    if (jRequest[membername].isString())
    {
        jResponse[membername] = jRequest[membername].asString();
        return true;
    }

    // id has invalid type
    jResponse[membername] = Json::nullValue;
    jResponse["error"]["code"] = -32600;
    jResponse["error"]["message"] = "Invalid Request (id has invalid type)";
    return false;
}

ApiServer::ApiServer(string address, int portnum, string password)
  : m_password(std::move(password)),
    m_address(address),
    m_acceptor(g_io_service),
    m_io_strand(g_io_service)
{
    if (portnum < 0)
    {
        m_portnumber = -portnum;
        m_readonly = true;
    }
    else
    {
        m_portnumber = portnum;
        m_readonly = false;
    }
}

void ApiServer::start()
{
    // cnote << "ApiServer::start";
    if (m_portnumber == 0)
        return;

    m_running.store(true, std::memory_order_relaxed);

    tcp::endpoint endpoint(boost::asio::ip::address::from_string(m_address), m_portnumber);

    // Try to bind to port number
    // if exception occurs it may be due to the fact that
    // requested port is already in use by another service
    try
    {
        m_acceptor.open(endpoint.protocol());
        m_acceptor.set_option(boost::asio::ip::tcp::acceptor::reuse_address(true));
        m_acceptor.bind(endpoint);
        m_acceptor.listen(64);
    }
    catch (const std::exception&)
    {
        cwarn << "Could not start API server on port: " +
                     to_string(m_acceptor.local_endpoint().port());
        cwarn << "Ensure port is not in use by another service";
        return;
    }

    cnote << "Api server listening on port " + to_string(m_acceptor.local_endpoint().port())
          << (m_password.empty() ? "." : ". Authentication needed.");
    m_workThread = std::thread{boost::bind(&ApiServer::begin_accept, this)};
}

void ApiServer::stop()
{
    // Exit if not started
    if (!m_running.load(std::memory_order_relaxed))
        return;

    m_acceptor.cancel();
    m_acceptor.close();
    m_running.store(false, std::memory_order_relaxed);

    // Dispose all sessions (if any)
    m_sessions.clear();
}

void ApiServer::begin_accept()
{
    if (!isRunning())
        return;

    dev::setThreadName("Api");
    auto session = std::make_shared<ApiConnection>(++lastSessionId, m_readonly, m_password);
    m_acceptor.async_accept(
        session->socket(), m_io_strand.wrap(boost::bind(&ApiServer::handle_accept, this, session,
                               boost::asio::placeholders::error)));
}

void ApiServer::handle_accept(std::shared_ptr<ApiConnection> session, boost::system::error_code ec)
{
    // Start new connection
    // cnote << "ApiServer::handle_accept";
    if (!ec)
    {
        session->onDisconnected([&](int id) {
            // Destroy pointer to session
            auto it = find_if(m_sessions.begin(), m_sessions.end(),
                [&id](const std::shared_ptr<ApiConnection> session) {
                    return session->getId() == id;
                });
            if (it != m_sessions.end())
            {
                auto index = std::distance(m_sessions.begin(), it);
                m_sessions.erase(m_sessions.begin() + index);
            }
        });
        dev::setThreadName("Api");
        m_sessions.push_back(session);
        cnote << "New API session from " << session->socket().remote_endpoint();
        session->start();
    }
    else
    {
        session.reset();
    }

    // Resubmit new accept
    begin_accept();
}

void ApiConnection::disconnect()
{
    // cnote << "ApiConnection::disconnect";

    // Cancel pending operations
    m_socket.cancel();

    if (m_socket.is_open())
    {
        boost::system::error_code ec;
        m_socket.shutdown(boost::asio::ip::tcp::socket::shutdown_both, ec);
        m_socket.close(ec);
    }

    if (m_onDisconnected)
    {
        m_onDisconnected(this->getId());
    }
}

void ApiConnection::start()
{
    // cnote << "ApiConnection::start";
    recvSocketData();
}

void ApiConnection::processRequest(Json::Value& jRequest, Json::Value& jResponse)
{
    jResponse["jsonrpc"] = "2.0";

    // Strict sanity checks over jsonrpc v2
    if (!parseRequestId(jRequest, jResponse))
        return;

    std::string jsonrpc;
    std::string _method;
    if (!getRequestValue("jsonrpc", jsonrpc, jRequest, false, jResponse) || jsonrpc != "2.0" ||
        !getRequestValue("method", _method, jRequest, false, jResponse))
    {
        jResponse["error"]["code"] = -32600;
        jResponse["error"]["message"] = "Invalid Request";
        return;
    }

    // Check authentication
    if (!m_is_authenticated || _method == "api_authorize")
    {
        if (_method != "api_authorize")
        {
            // Use error code like http 403 Forbidden
            jResponse["error"]["code"] = -403;
            jResponse["error"]["message"] = "Authorization needed";
            return;
        }

        m_is_authenticated =
            false; /* we allow api_authorize method even if already authenticated */

        Json::Value jRequestParams;
        if (!getRequestValue("params", jRequestParams, jRequest, false, jResponse))
            return;

        std::string psw;
        if (!getRequestValue("psw", psw, jRequestParams, false, jResponse))
            return;

        // max password length that we actually verify
        // (this limit can be removed by introducing a collision-resistant compressing hash,
        //  like blake2b/sha3, but 500 should suffice and is much easier to implement)
        const int max_length = 500;
        char input_copy[max_length] = {0};
        char password_copy[max_length] = {0};
        // note: copy() is not O(1) , but i don't think it matters
        psw.copy(&input_copy[0], max_length);
        // ps, the following line can be optimized to only run once on startup and thus save a
        // minuscule amount of cpu cycles.
        m_password.copy(&password_copy[0], max_length);
        int result = 0;
        for (int i = 0; i < max_length; ++i)
        {
            result |= input_copy[i] ^ password_copy[i];
        }

        if (result == 0)
        {
            m_is_authenticated = true;
        }
        else
        {
            // Use error code like http 401 Unauthorized
            jResponse["error"]["code"] = -401;
            jResponse["error"]["message"] = "Invalid password";
            cerr << "Invalid API password provided.";
            // Should we close the connection in the outer function after invalid password ?
        }
        /*
         * possible wait here a fixed time of eg 10s before respond after 5 invalid
           authentications were submitted to prevent brute force password attacks.
        */
        return;
    }

    assert(m_is_authenticated);

    if (_method == "miner_getstat1")
    {
        jResponse["result"] = getMinerStat1();
    }

    else if (_method == "miner_getstathr")
    {
        jResponse["result"] = getMinerStatHR();
    }

    else if (_method == "miner_getstatdetail")
    {
        jResponse["result"] = getMinerStatDetail();
    }

    else if (_method == "miner_shuffle")
    {
        // Gives nonce scrambler a new range
        cnote << "Miner Shuffle requested";
        jResponse["result"] = true;
        Farm::f().shuffle();
    }

    else if (_method == "miner_ping")
    {
        // Replies back to (check for liveness)
        jResponse["result"] = "pong";
    }

    else if (_method == "miner_restart")
    {
        // Send response to client of success
        // and invoke an async restart
        // to prevent locking
        if (!checkApiWriteAccess(m_readonly, jResponse))
            return;
        cnote << "Miner Restart requested";
        jResponse["result"] = true;
        Farm::f().restart_async();
    }

    else if (_method == "miner_reboot")
    {
        if (!checkApiWriteAccess(m_readonly, jResponse))
            return;
        cnote << "Miner reboot requested";

        jResponse["result"] = Farm::f().reboot({{"api_miner_reboot"}});
    }

    else if (_method == "miner_getconnections")
    {
        // Returns a list of configured pools
        jResponse["result"] = PoolManager::p().getConnectionsJson();
    }

    else if (_method == "miner_addconnection")
    {
        if (!checkApiWriteAccess(m_readonly, jResponse))
            return;

        Json::Value jRequestParams;
        if (!getRequestValue("params", jRequestParams, jRequest, false, jResponse))
            return;

        std::string sUri;
        if (!getRequestValue("uri", sUri, jRequestParams, false, jResponse))
            return;

        try
        {
            URI uri(sUri);
            if (!uri.Valid())
            {
                jResponse["error"]["code"] = -422;
                jResponse["error"]["message"] = ("Invalid URI " + uri.String());
                return;
            }
            if (!uri.KnownScheme())
            {
                jResponse["error"]["code"] = -422;
                jResponse["error"]["message"] = ("Unknown URI scheme " + uri.Scheme());
                return;
            }

            // Check other pools already present share the same scheme family (stratum or getwork)
            Json::Value pools = PoolManager::p().getConnectionsJson();
            for (Json::Value::ArrayIndex i = 0; i != pools.size(); i++)
            {
                dev::URI poolUri = pools[i]["uri"].asString();
                if (uri.Family() != poolUri.Family())
                {
                    jResponse["error"]["code"] = -422;
                    jResponse["error"]["message"] =
                        "Mixed stratum and getwork endpoints not supported.";
                    return;
                }
            }

            // If everything ok then add this new uri
            PoolManager::p().addConnection(uri);
            jResponse["result"] = true;
        }
        catch (...)
        {
            jResponse["error"]["code"] = -422;
            jResponse["error"]["message"] = "Bad URI";
        }
    }

    else if (_method == "miner_setactiveconnection")
    {
        if (!checkApiWriteAccess(m_readonly, jResponse))
            return;

        Json::Value jRequestParams;
        if (!getRequestValue("params", jRequestParams, jRequest, false, jResponse))
            return;

        unsigned index;
        if (!getRequestValue("index", index, jRequestParams, false, jResponse))
            return;

<<<<<<< HEAD
        Json::Value pools = PoolManager::p().getConnectionsJson();
        if (index >= pools.size())
=======
        if (m_mgr.setActiveConnection(index))
>>>>>>> 0b4fed96
        {
            jResponse["error"]["code"] = -422;
            jResponse["error"]["message"] = "Index out of bounds";
            return;
        }
<<<<<<< HEAD

        PoolManager::p().setActiveConnection(index);
=======
>>>>>>> 0b4fed96
        jResponse["result"] = true;
    }

    else if (_method == "miner_removeconnection")
    {
        if (!checkApiWriteAccess(m_readonly, jResponse))
            return;

        Json::Value jRequestParams;
        if (!getRequestValue("params", jRequestParams, jRequest, false, jResponse))
            return;

        unsigned index;
        if (!getRequestValue("index", index, jRequestParams, false, jResponse))
            return;

<<<<<<< HEAD
        Json::Value pools = PoolManager::p().getConnectionsJson();
        if (index >= pools.size())
=======
        int r;
        r = m_mgr.removeConnection(index);
        if (r == -1)
>>>>>>> 0b4fed96
        {
            jResponse["error"]["code"] = -422;
            jResponse["error"]["message"] = "Index out of bounds";
            return;
        }
        if (r == -2)
        {
            jResponse["error"]["code"] = -460;
            jResponse["error"]["message"] = "Can't delete active connection";
            return;
        }

<<<<<<< HEAD
        PoolManager::p().removeConnection(index);
=======
>>>>>>> 0b4fed96
        jResponse["result"] = true;
    }

    else if (_method == "miner_getscramblerinfo")
    {
        jResponse["result"] = Farm::f().get_nonce_scrambler_json();
    }

    else if (_method == "miner_setscramblerinfo")
    {
        if (!checkApiWriteAccess(m_readonly, jResponse))
            return;

        Json::Value jRequestParams;
        if (!getRequestValue("params", jRequestParams, jRequest, false, jResponse))
            return;

        bool any_value_provided = false;
        uint64_t nonce = Farm::f().get_nonce_scrambler();
        unsigned exp = Farm::f().get_segment_width();

        if (!getRequestValue("noncescrambler", nonce, jRequestParams, true, jResponse))
            return;
        any_value_provided = true;

        if (!getRequestValue("segmentwidth", exp, jRequestParams, true, jResponse))
            return;
        any_value_provided = true;

        if (!any_value_provided)
        {
            jResponse["error"]["code"] = -32602;
            jResponse["error"]["message"] = "Missing parameters";
            return;
        }

        if (exp < 10)
            exp = 10;  // Not below
        if (exp > 50)
            exp = 40;  // Not above
        Farm::f().set_nonce_scrambler(nonce);
        Farm::f().set_nonce_segment_width(exp);
        jResponse["result"] = true;
    }

    else if (_method == "miner_pausegpu")
    {
        if (!checkApiWriteAccess(m_readonly, jResponse))
            return;

        Json::Value jRequestParams;
        if (!getRequestValue("params", jRequestParams, jRequest, false, jResponse))
            return;

        unsigned index;
        if (!getRequestValue("index", index, jRequestParams, false, jResponse))
            return;

        bool pause;
        if (!getRequestValue("pause", pause, jRequestParams, false, jResponse))
            return;

        WorkingProgress p = Farm::f().miningProgress();
        if (index >= p.miningIsPaused.size())
        {
            jResponse["error"]["code"] = -422;
            jResponse["error"]["message"] = "Index out of bounds";
            return;
        }

        auto const& miner = Farm::f().getMiner(index);
        if (miner)
        {
            if (pause)
            {
                miner->set_mining_paused(MinigPauseReason::MINING_PAUSED_API);
            }
            else
            {
                miner->clear_mining_paused(MinigPauseReason::MINING_PAUSED_API);
            }
            jResponse["result"] = true;
        }
        else
        {
            jResponse["result"] = false;
        }

    }

    else if (_method == "miner_setverbosity")
    {
        if (!checkApiWriteAccess(m_readonly, jResponse))
            return;

        Json::Value jRequestParams;
        if (!getRequestValue("params", jRequestParams, jRequest, false, jResponse))
            return;

        unsigned verbosity;
        if (!getRequestValue("verbosity", verbosity, jRequestParams, false, jResponse))
            return;

        if (verbosity > LOG_ALL)
        {
            jResponse["error"]["code"] = -422;
            jResponse["error"]["message"] =
                "Verbosity out of bounds (0-" + to_string(LOG_ALL) + ")";
            return;
        }
        cnote << "Setting verbosity level to " << verbosity;
        g_logOptions = verbosity;
        jResponse["result"] = true;
    }

    else
    {
        // Any other method not found
        jResponse["error"]["code"] = -32601;
        jResponse["error"]["message"] = "Method not found";
    }
}

void ApiConnection::recvSocketData()
{
    // cnote << "ApiConnection::recvSocketData";
    boost::asio::async_read_until(m_socket, m_recvBuffer, "\n",
        m_io_strand.wrap(boost::bind(&ApiConnection::onRecvSocketDataCompleted, this,
            boost::asio::placeholders::error, boost::asio::placeholders::bytes_transferred)));
}

void ApiConnection::onRecvSocketDataCompleted(
    const boost::system::error_code& ec, std::size_t bytes_transferred)
{
    // cnote << "ApiConnection::onRecvSocketDataCompleted";
    // Due to the nature of io_service's queue and
    // the implementation of the loop this event may trigger
    // late after clean disconnection. Check status of connection
    // before triggering all stack of calls

    if (!ec && bytes_transferred > 0)
    {
        // Extract received message
        std::istream is(&m_recvBuffer);
        std::string message;
        getline(is, message);

        if (m_socket.is_open())
        {
            if (!message.empty())
            {
                // Test validity of chunk and process
                Json::Value jMsg;
                Json::Value jRes;
                Json::Reader jRdr;
                if (jRdr.parse(message, jMsg))
                {
                    processRequest(jMsg, jRes);
                }
                else
                {
                    jRes["jsonrpc"] = "2.0";
                    jRes["id"] = Json::nullValue;
                    jRes["error"]["code"] = -32700;
                    jRes["error"]["message"] = "Parse Error";
                }
                sendSocketData(jRes);
            }

            // Eventually keep reading from socket
            recvSocketData();
        }
    }
    else
    {
        if (m_socket.is_open())
        {
            disconnect();
        }
    }
}

void ApiConnection::sendSocketData(Json::Value const& jReq)
{
    if (!m_socket.is_open())
        return;

    std::ostream os(&m_sendBuffer);
    os << m_jWriter.write(jReq);  // Do not add lf. It's added by writer.

    async_write(m_socket, m_sendBuffer,
        m_io_strand.wrap(boost::bind(
            &ApiConnection::onSendSocketDataCompleted, this, boost::asio::placeholders::error)));
}

void ApiConnection::onSendSocketDataCompleted(const boost::system::error_code& ec)
{
    if (ec)
        disconnect();
}

Json::Value ApiConnection::getMinerStat1()
{
    auto runningTime = std::chrono::duration_cast<std::chrono::minutes>(
        steady_clock::now() - Farm::f().farmLaunched());
    auto connection = PoolManager::p().getActiveConnectionCopy();
    SolutionStats s = Farm::f().getSolutionStats();
    WorkingProgress p = Farm::f().miningProgress();

    ostringstream totalMhEth;
    ostringstream totalMhDcr;
    ostringstream detailedMhEth;
    ostringstream detailedMhDcr;
    ostringstream tempAndFans;
    ostringstream poolAddresses;
    ostringstream invalidStats;

    totalMhEth << std::fixed << std::setprecision(0) << p.hashRate / 1000.0f << ";"
               << s.getAccepts() << ";" << s.getRejects();
    totalMhDcr << "0;0;0";                    // DualMining not supported
    invalidStats << s.getFailures() << ";0";  // Invalid + Pool switches
    poolAddresses << connection.Host() << ':' << connection.Port();
    invalidStats << ";0;0";  // DualMining not supported

    int gpuIndex = 0;
    int numGpus = p.minersHashRates.size();
    for (auto const& i : p.minersHashRates)
    {
        detailedMhEth << std::fixed << std::setprecision(0) << i / 1000.0f
                      << (((numGpus - 1) > gpuIndex) ? ";" : "");
        detailedMhDcr << "off"
                      << (((numGpus - 1) > gpuIndex) ? ";" : "");  // DualMining not supported
        gpuIndex++;
    }

    gpuIndex = 0;
    numGpus = p.minerMonitors.size();
    for (auto const& i : p.minerMonitors)
    {
        tempAndFans << i.tempC << ";" << i.fanP
                    << (((numGpus - 1) > gpuIndex) ? ";" : "");  // Fetching Temp and Fans
        gpuIndex++;
    }

    Json::Value jRes;

    jRes[0] = ethminer_get_buildinfo()->project_name_with_version;  // miner version.
    jRes[1] = toString(runningTime.count());                        // running time, in minutes.
    jRes[2] = totalMhEth.str();  // total ETH hashrate in MH/s, number of ETH shares, number of ETH
                                 // rejected shares.
    jRes[3] = detailedMhEth.str();  // detailed ETH hashrate for all GPUs.
    jRes[4] = totalMhDcr.str();  // total DCR hashrate in MH/s, number of DCR shares, number of DCR
                                 // rejected shares.
    jRes[5] = detailedMhDcr.str();  // detailed DCR hashrate for all GPUs.
    jRes[6] = tempAndFans.str();    // Temperature and Fan speed(%) pairs for all GPUs.
    jRes[7] =
        poolAddresses.str();  // current mining pool. For dual mode, there will be two pools here.
    jRes[8] = invalidStats.str();  // number of ETH invalid shares, number of ETH pool switches,
                                   // number of DCR invalid shares, number of DCR pool switches.

    return jRes;
}

Json::Value ApiConnection::getMinerStatHR()
{
    // TODO:give key-value format
    auto runningTime = std::chrono::duration_cast<std::chrono::minutes>(
        steady_clock::now() - Farm::f().farmLaunched());
    auto connection = PoolManager::p().getActiveConnectionCopy();
    SolutionStats s = Farm::f().getSolutionStats();
    WorkingProgress p = Farm::f().miningProgress();

    ostringstream version;
    ostringstream runtime;
    Json::Value detailedMhEth;
    Json::Value detailedMhDcr;
    Json::Value temps;
    Json::Value fans;
    Json::Value powers;
    Json::Value ispaused;
    ostringstream poolAddresses;

    version << ethminer_get_buildinfo()->project_name_with_version;
    runtime << toString(runningTime.count());
    poolAddresses << connection.Host() << ':' << connection.Port();

    assert(p.minersHashRates.size() == p.minerMonitors.size() || p.minerMonitors.size() == 0);
    assert(p.minersHashRates.size() == p.miningIsPaused.size());

    for (unsigned gpuIndex = 0; gpuIndex < p.minersHashRates.size(); gpuIndex++)
    {
        bool doMonitors = (gpuIndex < p.minerMonitors.size());

        detailedMhEth[gpuIndex] = p.minersHashRates[gpuIndex];
        // detailedMhDcr[gpuIndex] = "off"; //Not supported

        if (doMonitors)
        {
            temps[gpuIndex] = p.minerMonitors[gpuIndex].tempC;
            fans[gpuIndex] = p.minerMonitors[gpuIndex].fanP;
            powers[gpuIndex] = p.minerMonitors[gpuIndex].powerW;
        }
        else
        {
            temps[gpuIndex] = 0;
            fans[gpuIndex] = 0;
            powers[gpuIndex] = 0;
        }

        ispaused[gpuIndex] = (bool)p.miningIsPaused[gpuIndex];
    }

    Json::Value jRes;
    jRes["version"] = version.str();  // miner version.
    jRes["runtime"] = runtime.str();  // running time, in minutes.
    // total ETH hashrate in MH/s, number of ETH shares, number of ETH rejected shares.
    jRes["ethhashrate"] = uint64_t(p.hashRate);
    jRes["ethhashrates"] = detailedMhEth;
    jRes["ethshares"] = s.getAccepts();
    jRes["ethrejected"] = s.getRejects();
    jRes["ethinvalid"] = s.getFailures();
    jRes["ethpoolsw"] = 0;
    // Hardware Info
    jRes["temperatures"] = temps;   // Temperatures(C) for all GPUs
    jRes["fanpercentages"] = fans;  // Fans speed(%) for all GPUs
    jRes["powerusages"] = powers;   // Power Usages(W) for all GPUs
    jRes["pooladdrs"] =
        poolAddresses.str();  // current mining pool. For dual mode, there will be two pools here.
    jRes["ispaused"] = ispaused;  // Is mining on GPU paused

    return jRes;
}


Json::Value ApiConnection::getMinerStatDetailPerMiner(
    const WorkingProgress& p, const SolutionStats& s, size_t index)
{
    Json::Value jRes;
    auto const& miner = Farm::f().getMiner(index);

    jRes["index"] = (unsigned)index;

    /* Hash & Share infos */
    if (index < p.minersHashRates.size())
        jRes["hashrate"] = (uint64_t)p.minersHashRates[index];
    else
        jRes["hashrate"] = Json::Value::null;

    Json::Value jshares;
    jshares["accepted"] = s.getAccepts(index);
    jshares["rejected"] = s.getRejects(index);
    jshares["invalid"] = s.getFailures(index);
    jshares["acceptedstale"] = s.getAcceptedStales(index);
    auto solution_lastupdated = std::chrono::duration_cast<std::chrono::minutes>(
        std::chrono::steady_clock::now() - s.getLastUpdated(index));
    jshares["lastupdate"] = uint64_t(solution_lastupdated.count()); // last update of this gpu stat was x minutes ago
    jRes["shares"] = jshares;


    /* Hardware */
    if (index < p.minerMonitors.size())
    {
        jRes["temp"] = p.minerMonitors[index].tempC;
        jRes["fan"] = p.minerMonitors[index].fanP;
        jRes["power"] = p.minerMonitors[index].powerW;
    }
    else
    {
        jRes["temp"] = jRes["fan"] = jRes["power"] = Json::Value::null;
    }

    // TODO: PCI ID, Name, ... (some more infos - see listDevices())

    /* Pause infos */
    if (miner && index < p.miningIsPaused.size())
    {
        MinigPauseReason pause_reason = miner->get_mining_paused();
        MiningPause m;
        jRes["ispaused"] = m.is_mining_paused(pause_reason);
        jRes["pause_reason"] = m.get_mining_paused_string(pause_reason);
    }
    else
    {
        jRes["ispaused"] = jRes["pause_reason"] = Json::Value::null;
    }

    /* Nonce infos */
    auto segment_width = Farm::f().get_segment_width();
    uint64_t gpustartnonce = Farm::f().get_nonce_scrambler() + ((uint64_t)index << segment_width);
    jRes["nonce_start"] = gpustartnonce;
    jRes["nonce_stop"] = uint64_t(gpustartnonce + (1LL << segment_width));

    return jRes;
}


/**
 * @brief Return a total and per GPU detailed list of current status
 * As we return here difficulty and share counts (which are not getting resetted if we
 * switch pool) the results may "lie".
 * Eg: Calculating runtime, (current) difficulty and submitted shares must not match the hashrate.
 * Inspired by Andrea Lanfranchi comment on issue 1232:
 *    https://github.com/ethereum-mining/ethminer/pull/1232#discussion_r193995891
 * @return The json result
 */
Json::Value ApiConnection::getMinerStatDetail()
{
    auto runningTime = std::chrono::duration_cast<std::chrono::minutes>(
        std::chrono::steady_clock::now() - Farm::f().farmLaunched());

    SolutionStats s = Farm::f().getSolutionStats();
    WorkingProgress p = Farm::f().miningProgress();
    WorkPackage w = Farm::f().work();

    // ostringstream version;
    Json::Value gpus;
    Json::Value jRes;

    jRes["version"] = ethminer_get_buildinfo()->project_name_with_version;  // miner version.
    jRes["runtime"] = uint64_t(runningTime.count());  // running time, in minutes.

    {
        // Even the client should know which host was queried
        char hostName[HOST_NAME_MAX + 1];
        if (!gethostname(hostName, HOST_NAME_MAX + 1))
            jRes["hostname"] = hostName;
        else
            jRes["hostname"] = Json::Value::null;
    }

    /* connection info */
    auto connection = PoolManager::p().getActiveConnectionCopy();
    Json::Value jconnection;
    jconnection["uri"] = connection.String();
    // jconnection["endpoint"] = PoolManager::p().getClient()->ActiveEndPoint();
    jconnection["isconnected"] = PoolManager::p().isConnected();
    jconnection["switched"] = PoolManager::p().getConnectionSwitches();
    jRes["connection"] = jconnection;

    /* Pool info */
    jRes["difficulty"] = PoolManager::p().getCurrentDifficulty();
    if (w)
        jRes["epoch"] = w.epoch;
    else
        jRes["epoch"] = Json::Value::null;
    jRes["epoch_changes"] = PoolManager::p().getEpochChanges();

    /* basic setup */
    auto tstop = Farm::f().get_tstop();
    if (tstop)
    {
        jRes["tstart"] = Farm::f().get_tstart();
        jRes["tstop"] = tstop;
    }
    else
    {
        jRes["tstart"] = jRes["tstop"] = Json::Value::null;
    }

    /* gpu related info */
    if (Farm::f().getMiners().size())
    {
        for (size_t i = 0; i < Farm::f().getMiners().size(); i++)
        {
            jRes["gpus"].append(getMinerStatDetailPerMiner(p, s, i));
        }
    }
    else
    {
        jRes["gpus"] = Json::Value::null;
    }

    // total ETH hashrate
    jRes["hashrate"] = uint64_t(p.hashRate);

    // share information
    Json::Value jshares;
    jshares["accepted"] = s.getAccepts();
    jshares["rejected"] = s.getRejects();
    jshares["invalid"] = s.getFailures();
    jshares["acceptedstale"] = s.getAcceptedStales();
    jRes["shares"] = jshares;

    return jRes;
}<|MERGE_RESOLUTION|>--- conflicted
+++ resolved
@@ -550,22 +550,13 @@
         if (!getRequestValue("index", index, jRequestParams, false, jResponse))
             return;
 
-<<<<<<< HEAD
-        Json::Value pools = PoolManager::p().getConnectionsJson();
-        if (index >= pools.size())
-=======
-        if (m_mgr.setActiveConnection(index))
->>>>>>> 0b4fed96
+        if (PoolManager::p().setActiveConnection(index))
         {
             jResponse["error"]["code"] = -422;
             jResponse["error"]["message"] = "Index out of bounds";
             return;
         }
-<<<<<<< HEAD
-
-        PoolManager::p().setActiveConnection(index);
-=======
->>>>>>> 0b4fed96
+
         jResponse["result"] = true;
     }
 
@@ -582,14 +573,9 @@
         if (!getRequestValue("index", index, jRequestParams, false, jResponse))
             return;
 
-<<<<<<< HEAD
-        Json::Value pools = PoolManager::p().getConnectionsJson();
-        if (index >= pools.size())
-=======
         int r;
-        r = m_mgr.removeConnection(index);
+        r = PoolManager::p().removeConnection(index);
         if (r == -1)
->>>>>>> 0b4fed96
         {
             jResponse["error"]["code"] = -422;
             jResponse["error"]["message"] = "Index out of bounds";
@@ -602,10 +588,6 @@
             return;
         }
 
-<<<<<<< HEAD
-        PoolManager::p().removeConnection(index);
-=======
->>>>>>> 0b4fed96
         jResponse["result"] = true;
     }
 
