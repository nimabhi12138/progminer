--- conflicted
+++ resolved
@@ -167,22 +167,12 @@
             // There should be at least one char after dot
             // returned p is zero based
             if (p < (m_username.length() - 1))
-<<<<<<< HEAD
-                m_workername = m_username.substr(++p);
-
-             m_username = m_username.substr(0, p);
+                m_workername = m_username.substr(p+1);
+
+            m_username = m_username.substr(0, p);
         }
         m_username = urlDecode(m_username);
         m_workername = urlDecode(m_workername);
-
-=======
-                m_workername = m_username.substr(p+1);
-
-            m_username = m_username.substr(0, p);
-        }
-        m_username = urlDecode(m_username);
-        m_workername = urlDecode(m_workername);
->>>>>>> 9144df00
 
         // Look for password
         curstr = tmpstr;
