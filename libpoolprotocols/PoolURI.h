--- conflicted
+++ resolved
@@ -43,19 +43,11 @@
 
 enum class UriHostNameType
 {
-<<<<<<< HEAD
     Unknown = 0,  // The type of the host name is not supplied
     Basic = 1,    // The host is set, but the type cannot be determined
     Dns = 2,      // The host name is a domain name system(DNS) style host name
     IPV4 = 3,     // The host name is an Internet Protocol(IP) version 4 host address
     IPV6 = 4      // The host name is an Internet Protocol(IP) version 6 host address.
-=======
-    Unknown = 0,
-    Basic = 1,
-    Dns = 2,
-    IPV4 = 3,
-    IPV6 = 4
->>>>>>> 311de1dd
 };
 
 class URI
@@ -74,10 +66,7 @@
     SecureLevel SecLevel() const;
     ProtocolFamily Family() const;
     UriHostNameType HostNameType() const;
-<<<<<<< HEAD
     bool IsLoopBack() const;
-=======
->>>>>>> 311de1dd
     unsigned Version() const;
     std::string str() const { return m_uri; }
     bool Valid() const { return m_valid; }
@@ -112,14 +101,9 @@
     bool m_valid = false;
     bool m_stratumModeConfirmed = false;
     bool m_unrecoverable = false;
-<<<<<<< HEAD
     unsigned m_connectionAttempts;
 
     UriHostNameType m_hostType = UriHostNameType::Unknown;
     bool m_isLoopBack;
-=======
-
-    UriHostNameType m_hostType = UriHostNameType::Unknown;
->>>>>>> 311de1dd
 };
 }  // namespace dev