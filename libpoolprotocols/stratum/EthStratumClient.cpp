#include <ethminer/buildinfo.h>
#include <libdevcore/Log.h>
#include <ethash/ethash.hpp>

#include "EthStratumClient.h"

#ifdef _WIN32
// Needed for certificates validation on TLS connections
#include <wincrypt.h>
#endif

using boost::asio::ip::tcp;

static string diffToTarget(double diff)
{
    using namespace boost::multiprecision;
    using BigInteger = boost::multiprecision::cpp_int;

    static BigInteger base("0x00000000ffff0000000000000000000000000000000000000000000000000000");
    BigInteger product;

    if (diff == 0)
    {
        product = BigInteger("0xffffffffffffffffffffffffffffffffffffffffffffffffffffffffffffffff");
    }
    else
    {
        diff = 1 / diff;

        BigInteger idiff(diff);
        product = base * idiff;

        std::string sdiff = boost::lexical_cast<std::string>(diff);
        size_t ldiff = sdiff.length();
        size_t offset = sdiff.find(".");

        if (offset != std::string::npos)
        {
            // Number of decimal places
            size_t precision = (ldiff - 1) - offset;

            // Effective sequence of decimal places
            string decimals = sdiff.substr(offset + 1);

            // Strip leading zeroes. If a string begins with
            // 0 or 0x boost parser considers it hex
            decimals = decimals.erase(0, decimals.find_first_not_of('0'));

            // Build up the divisor as string - just in case
            // parser does some implicit conversion with 10^precision
            string decimalDivisor = "1";
            decimalDivisor.resize(precision + 1, '0');

            // This is the multiplier for the decimal part
            BigInteger multiplier(decimals);

            // This is the divisor for the decimal part
            BigInteger divisor(decimalDivisor);

            BigInteger decimalproduct;
            decimalproduct = base * multiplier;
            decimalproduct /= divisor;

            // Add the computed decimal part
            // to product
            product += decimalproduct;
        }

    }

    // Normalize to 64 chars hex with "0x" prefix
    stringstream ss;
    ss << "0x" << setw(64) << setfill('0') << std::hex << product;

    string target = ss.str();
    boost::algorithm::to_lower(target);
    return target;
}

EthStratumClient::EthStratumClient(int worktimeout, int responsetimeout)
  : PoolClient(),
    m_worktimeout(worktimeout),
    m_responsetimeout(responsetimeout),
    m_io_service(g_io_service),
    m_io_strand(g_io_service),
    m_socket(nullptr),
    m_workloop_timer(g_io_service),
    m_response_plea_times(64),
    m_txQueue(64),
    m_resolver(g_io_service),
    m_endpoints()
{

    m_jSwBuilder.settings_["indentation"] = "";

    m_jSwBuilder.settings_["indentation"] = "";

    // Initialize workloop_timer to infinite wait
    m_workloop_timer.expires_at(boost::posix_time::pos_infin);
    m_workloop_timer.async_wait(m_io_strand.wrap(boost::bind(
        &EthStratumClient::workloop_timer_elapsed, this, boost::asio::placeholders::error)));
    clear_response_pleas();
}


void EthStratumClient::init_socket()
{
    // Prepare Socket
    if (m_conn->SecLevel() != SecureLevel::NONE)
    {
        boost::asio::ssl::context::method method = boost::asio::ssl::context::tls_client;
        if (m_conn->SecLevel() == SecureLevel::TLS12)
            method = boost::asio::ssl::context::tlsv12;

        boost::asio::ssl::context ctx(method);
        m_securesocket = std::make_shared<boost::asio::ssl::stream<boost::asio::ip::tcp::socket>>(
            m_io_service, ctx);
        m_socket = &m_securesocket->next_layer();

        if (getenv("SSL_NOVERIFY"))
        {
            m_securesocket->set_verify_mode(boost::asio::ssl::verify_none);
        }
        else
        {
            m_securesocket->set_verify_mode(boost::asio::ssl::verify_peer);
            m_securesocket->set_verify_callback(
                make_verbose_verification(boost::asio::ssl::rfc2818_verification(m_conn->Host())));
        }
#ifdef _WIN32
        HCERTSTORE hStore = CertOpenSystemStore(0, "ROOT");
        if (hStore == nullptr)
        {
            return;
        }

        X509_STORE* store = X509_STORE_new();
        PCCERT_CONTEXT pContext = nullptr;
        while ((pContext = CertEnumCertificatesInStore(hStore, pContext)) != nullptr)
        {
            X509* x509 = d2i_X509(
                nullptr, (const unsigned char**)&pContext->pbCertEncoded, pContext->cbCertEncoded);
            if (x509 != nullptr)
            {
                X509_STORE_add_cert(store, x509);
                X509_free(x509);
            }
        }

        CertFreeCertificateContext(pContext);
        CertCloseStore(hStore, 0);

        SSL_CTX_set_cert_store(ctx.native_handle(), store);
#else
        char* certPath = getenv("SSL_CERT_FILE");
        try
        {
            ctx.load_verify_file(certPath ? certPath : "/etc/ssl/certs/ca-certificates.crt");
        }
        catch (...)
        {
            cwarn << "Failed to load ca certificates. Either the file "
                     "'/etc/ssl/certs/ca-certificates.crt' does not exist";
            cwarn << "or the environment variable SSL_CERT_FILE is set to an invalid or "
                     "inaccessible file.";
            cwarn << "It is possible that certificate verification can fail.";
        }
#endif
    }
    else
    {
        m_nonsecuresocket = std::make_shared<boost::asio::ip::tcp::socket>(m_io_service);
        m_socket = m_nonsecuresocket.get();
    }

    // Activate keep alive to detect disconnects
    unsigned int keepAlive = 10000;

#if defined(_WIN32)
    int32_t timeout = keepAlive;
    setsockopt(
        m_socket->native_handle(), SOL_SOCKET, SO_RCVTIMEO, (const char*)&timeout, sizeof(timeout));
    setsockopt(
        m_socket->native_handle(), SOL_SOCKET, SO_SNDTIMEO, (const char*)&timeout, sizeof(timeout));
#else
    timeval tv{keepAlive / 1000, keepAlive % 1000};
    setsockopt(m_socket->native_handle(), SOL_SOCKET, SO_RCVTIMEO, &tv, sizeof(tv));
    setsockopt(m_socket->native_handle(), SOL_SOCKET, SO_SNDTIMEO, &tv, sizeof(tv));
#endif
}

void EthStratumClient::connect()
{
    // Prevent unnecessary and potentially dangerous recursion
    if (m_connecting.load(std::memory_order::memory_order_relaxed))
        return;
    DEV_BUILD_LOG_PROGRAMFLOW(cnote, "EthStratumClient::connect() begin");

    // Start timing operations
    m_workloop_timer.expires_from_now(boost::posix_time::milliseconds(m_workloop_interval));
    m_workloop_timer.async_wait(m_io_strand.wrap(boost::bind(
        &EthStratumClient::workloop_timer_elapsed, this, boost::asio::placeholders::error)));

    // Reset status flags
    m_canconnect.store(false, std::memory_order_relaxed);
    m_connected.store(false, std::memory_order_relaxed);
    m_subscribed.store(false, std::memory_order_relaxed);
    m_authorized.store(false, std::memory_order_relaxed);
    m_authpending.store(false, std::memory_order_relaxed);

    // Reset data for ETHEREUMSTRATUM (NiceHash) mode (if previously used)
    // https://github.com/nicehash/Specifications/blob/master/EthereumStratum_NiceHash_v1.0.0.txt
    /*
    "Before first job (work) is provided, pool MUST set difficulty by sending mining.set_difficulty
    If pool does not set difficulty before first job, then miner can assume difficulty 1 was being
    set." Those above statement imply we MAY NOT receive difficulty thus at each new connection
    restart from 1
    */
    m_nextWorkBoundary = h256("0x00000000ffff0000000000000000000000000000000000000000000000000000");
    m_extraNonce = 0;
    m_extraNonceSizeBytes = 0;

    // Initializes socket and eventually secure stream
    if (!m_socket)
        init_socket();

    // Initialize a new queue of end points
    m_endpoints = std::queue<boost::asio::ip::basic_endpoint<boost::asio::ip::tcp>>();
    m_endpoint = boost::asio::ip::basic_endpoint<boost::asio::ip::tcp>();

    if (m_conn->HostNameType() == dev::UriHostNameType::Dns ||
        m_conn->HostNameType() == dev::UriHostNameType::Basic)
    {
        // Begin resolve all ips associated to hostname
        // calling the resolver each time is useful as most
        // load balancer will give Ips in different order
        m_resolver = tcp::resolver(m_io_service);
        tcp::resolver::query q(m_conn->Host(), toString(m_conn->Port()));

        // Start resolving async
        m_resolver.async_resolve(
            q, m_io_strand.wrap(boost::bind(&EthStratumClient::resolve_handler, this,
                   boost::asio::placeholders::error, boost::asio::placeholders::iterator)));
    }
    else
    {
        // No need to use the resolver if host is already an IP address
        m_endpoints.push(boost::asio::ip::tcp::endpoint(
            boost::asio::ip::address::from_string(m_conn->Host()), m_conn->Port()));
        m_io_service.post(m_io_strand.wrap(boost::bind(&EthStratumClient::start_connect, this)));
    }

    DEV_BUILD_LOG_PROGRAMFLOW(cnote, "EthStratumClient::connect() end");
}

void EthStratumClient::disconnect()
{
    // Prevent unnecessary recursion
    if (!m_connected.load(std::memory_order_relaxed) ||
        m_disconnecting.load(std::memory_order_relaxed))
        return;

    DEV_BUILD_LOG_PROGRAMFLOW(cnote, "EthStratumClient::disconnect() begin");
    m_disconnecting.store(true, std::memory_order_relaxed);

    // Cancel any outstanding async operation
    if (m_socket)
        m_socket->cancel();

    if (m_socket && m_socket->is_open())
    {
        try
        {
            boost::system::error_code sec;

            if (m_conn->SecLevel() != SecureLevel::NONE)
            {
                // This will initiate the exchange of "close_notify" message among parties.
                // If both client and server are connected then we expect the handler with success
                // As there may be a connection issue we also endorse a timeout
                m_securesocket->async_shutdown(
                    m_io_strand.wrap(boost::bind(&EthStratumClient::onSSLShutdownCompleted, this,
                        boost::asio::placeholders::error)));
                enqueue_response_plea();


                // Rest of disconnection is performed asynchronously
                DEV_BUILD_LOG_PROGRAMFLOW(cnote, "EthStratumClient::disconnect() end");
                return;
            }
            else
            {
                m_nonsecuresocket->shutdown(boost::asio::ip::tcp::socket::shutdown_both, sec);
                m_socket->close();
            }
        }
        catch (std::exception const& _e)
        {
            cwarn << "Error while disconnecting:" << _e.what();
        }
    }

    disconnect_finalize();
    DEV_BUILD_LOG_PROGRAMFLOW(cnote, "EthStratumClient::disconnect() end");
}

void EthStratumClient::disconnect_finalize()
{
    if (m_conn->SecLevel() != SecureLevel::NONE)
    {
        if (m_securesocket && m_securesocket->lowest_layer().is_open())
        {
            // Manage error code if layer is already shut down
            boost::system::error_code ec;
            m_securesocket->lowest_layer().shutdown(
                boost::asio::ip::tcp::socket::shutdown_both, ec);
            m_securesocket->lowest_layer().close();
        }
        m_securesocket = nullptr;
        m_socket = nullptr;
    }
    else
    {
        m_socket = nullptr;
        m_nonsecuresocket = nullptr;
    }

    // Release locking flag and set connection status
#ifdef DEV_BUILD
    if (g_logOptions & LOG_CONNECT)
        cnote << "Socket disconnected from " << ActiveEndPoint();
#endif
    m_connected.store(false, std::memory_order_relaxed);
    m_subscribed.store(false, std::memory_order_relaxed);
    m_authorized.store(false, std::memory_order_relaxed);
    m_authpending.store(false, std::memory_order_relaxed);
    m_disconnecting.store(false, std::memory_order_relaxed);
    m_txPending.store(false, std::memory_order_relaxed);

    if (!m_conn->IsUnrecoverable())
    {
        // If we got disconnected during autodetection phase
        // reissue a connect lowering stratum mode checks
        // m_canconnect flag is used to prevent never-ending loop when
        // remote endpoint rejects connections attempts persistently since the first
        if (!m_conn->StratumModeConfirmed() && m_canconnect.load(std::memory_order_relaxed))
        {
            // Repost a new connection attempt and advance to next stratum test
            if (m_conn->StratumMode() > 0)
            {
                m_conn->SetStratumMode(m_conn->StratumMode() - 1);
                m_io_service.post(
                    m_io_strand.wrap(boost::bind(&EthStratumClient::start_connect, this)));
                return;
            }
            else
            {
                // There are no more stratum modes to test
                // Mark connection as unrecoverable and trash it
                m_conn->MarkUnrecoverable();
            }
        }
    }

    // Clear plea queue and stop timing
    clear_response_pleas();
    m_solution_submitted_max_id = 0;

    // Put the actor back to sleep
    m_workloop_timer.expires_at(boost::posix_time::pos_infin);
    m_workloop_timer.async_wait(m_io_strand.wrap(boost::bind(
        &EthStratumClient::workloop_timer_elapsed, this, boost::asio::placeholders::error)));

    // Trigger handlers
    if (m_onDisconnected)
        m_onDisconnected();
}

void EthStratumClient::resolve_handler(
    const boost::system::error_code& ec, tcp::resolver::iterator i)
{
    if (!ec)
    {
        while (i != tcp::resolver::iterator())
        {
            m_endpoints.push(i->endpoint());
            i++;
        }
        m_resolver.cancel();

        // Resolver has finished so invoke connection asynchronously
        m_io_service.post(m_io_strand.wrap(boost::bind(&EthStratumClient::start_connect, this)));
    }
    else
    {
        cwarn << "Could not resolve host " << m_conn->Host() << ", " << ec.message();

        // Release locking flag and set connection status
        m_connected.store(false, std::memory_order_relaxed);
        m_connecting.store(false, std::memory_order_relaxed);

        // We "simulate" a disconnect, to ensure a fully shutdown state
        disconnect_finalize();
    }
}

void EthStratumClient::start_connect()
{
    if (m_connecting.load(std::memory_order_relaxed))
        return;
    m_connecting.store(true, std::memory_order::memory_order_relaxed);

    if (!m_endpoints.empty())
    {
        // Pick the first endpoint in list.
        // Eventually endpoints get discarded on connection errors
        m_endpoint = m_endpoints.front();

        // Re-init socket if we need to
        if (m_socket == nullptr)
            init_socket();

#ifdef DEV_BUILD
        if (g_logOptions & LOG_CONNECT)
            cnote << ("Trying " + toString(m_endpoint) + " ...");
#endif

        clear_response_pleas();
        m_connecting.store(true, std::memory_order::memory_order_relaxed);
        enqueue_response_plea();
        m_solution_submitted_max_id = 0;

        // Start connecting async
        if (m_conn->SecLevel() != SecureLevel::NONE)
        {
            m_securesocket->lowest_layer().async_connect(m_endpoint,
                m_io_strand.wrap(boost::bind(&EthStratumClient::connect_handler, this, _1)));
        }
        else
        {
            m_socket->async_connect(m_endpoint,
                m_io_strand.wrap(boost::bind(&EthStratumClient::connect_handler, this, _1)));
        }
    }
    else
    {
        m_connecting.store(false, std::memory_order_relaxed);
        cwarn << "No more IP addresses to try for host: " << m_conn->Host();

        // We "simulate" a disconnect, to ensure a fully shutdown state
        disconnect_finalize();
    }
}

void EthStratumClient::workloop_timer_elapsed(const boost::system::error_code& ec)
{
    using namespace std::chrono;

    // On timer cancelled or nothing to check for then early exit
    if (ec == boost::asio::error::operation_aborted)
    {
        return;
    }

    if (m_response_pleas_count.load(std::memory_order_relaxed))
    {
        milliseconds response_delay_ms(0);
        steady_clock::time_point response_plea_time(
            m_response_plea_older.load(std::memory_order_relaxed));

        // Check responses while in connection/disconnection phase
        if (isPendingState())
        {
            response_delay_ms =
                duration_cast<milliseconds>(steady_clock::now() - response_plea_time);

            if ((m_responsetimeout * 1000) >= response_delay_ms.count())
            {
                if (m_connecting.load(std::memory_order_relaxed))
                {
                    // The socket is closed so that any outstanding
                    // asynchronous connection operations are cancelled.
                    m_socket->close();
                    return;
                }

                // This is set for SSL disconnection
                if (m_disconnecting.load(std::memory_order_relaxed) &&
                    (m_conn->SecLevel() != SecureLevel::NONE))
                {
                    if (m_securesocket->lowest_layer().is_open())
                    {
                        m_securesocket->lowest_layer().close();
                        return;
                    }
                }
            }
        }

        // Check responses while connected
        if (isConnected())
        {
            response_delay_ms =
                duration_cast<milliseconds>(steady_clock::now() - response_plea_time);

            if (response_delay_ms.count() >= (m_responsetimeout * 1000))
            {
                if (!m_conn->StratumModeConfirmed() && !m_conn->IsUnrecoverable())
                {
                    // Waiting for a response from pool to a login request
                    // Async self send a fake error response
                    Json::Value jRes;
                    jRes["id"] = unsigned(1);
                    jRes["result"] = Json::nullValue;
                    jRes["error"] = true;
                    clear_response_pleas();
                    m_io_service.post(m_io_strand.wrap(
                        boost::bind(&EthStratumClient::processResponse, this, jRes)));
                }
                else
                {
                    // Waiting for a response to solution submission
                    cwarn << "No response received in " << m_responsetimeout << " seconds.";
                    m_endpoints.pop();
                    m_subscribed.store(false, std::memory_order_relaxed);
                    m_authorized.store(false, std::memory_order_relaxed);
                    clear_response_pleas();
                    m_io_service.post(
                        m_io_strand.wrap(boost::bind(&EthStratumClient::disconnect, this)));
                }
            }

            // Check how old is last job received
            if (duration_cast<seconds>(steady_clock::now() - m_current_timestamp).count() >
                m_worktimeout)
            {
                cwarn << "No new work received in " << m_worktimeout << " seconds.";
                m_endpoints.pop();
                m_subscribed.store(false, std::memory_order_relaxed);
                m_authorized.store(false, std::memory_order_relaxed);
                clear_response_pleas();
                m_io_service.post(
                    m_io_strand.wrap(boost::bind(&EthStratumClient::disconnect, this)));
            }
        }
    }

    // Resubmit timing operations
    m_workloop_timer.expires_from_now(boost::posix_time::milliseconds(m_workloop_interval));
    m_workloop_timer.async_wait(m_io_strand.wrap(boost::bind(
        &EthStratumClient::workloop_timer_elapsed, this, boost::asio::placeholders::error)));
}

void EthStratumClient::connect_handler(const boost::system::error_code& ec)
{
    DEV_BUILD_LOG_PROGRAMFLOW(cnote, "EthStratumClient::connect_handler() begin");

    // Set status completion
    m_connecting.store(false, std::memory_order_relaxed);


    // Timeout has run before or we got error
    if (ec || !m_socket->is_open())
    {
        cwarn << ("Error  " + toString(m_endpoint) + " [ " + (ec ? ec.message() : "Timeout") +
                  " ]");

        // We need to close the socket used in the previous connection attempt
        // before starting a new one.
        // In case of error, in fact, boost does not close the socket
        // If socket is not opened it means we got timed out
        if (m_socket->is_open())
            m_socket->close();

        // Discard this endpoint and try the next available.
        // Eventually is start_connect which will check for an
        // empty list.
        m_endpoints.pop();
        m_canconnect.store(false, std::memory_order_relaxed);
        m_io_service.post(m_io_strand.wrap(boost::bind(&EthStratumClient::start_connect, this)));

        DEV_BUILD_LOG_PROGRAMFLOW(cnote, "EthStratumClient::connect_handler() end1");
        return;
    }

    // We got a socket connection established
    // Start a new session of data
    m_canconnect.store(true, std::memory_order_relaxed);
    m_connected.store(true, std::memory_order_relaxed);
    m_current_timestamp = std::chrono::steady_clock::now();
    m_message.clear();

    // Clear txqueue
    m_txQueue.consume_all([](std::string* l) { delete l; });

#ifdef DEV_BUILD
    if (g_logOptions & LOG_CONNECT)
        cnote << "Socket connected to " << ActiveEndPoint();
#endif

    if (m_conn->SecLevel() != SecureLevel::NONE)
    {
        boost::system::error_code hec;
        m_securesocket->lowest_layer().set_option(boost::asio::socket_base::keep_alive(true));
        m_securesocket->lowest_layer().set_option(tcp::no_delay(true));

        m_securesocket->handshake(boost::asio::ssl::stream_base::client, hec);

        if (hec)
        {
            cwarn << "SSL/TLS Handshake failed: " << hec.message();
            if (hec.value() == 337047686)
            {  // certificate verification failed
                cwarn << "This can have multiple reasons:";
                cwarn << "* Root certs are either not installed or not found";
                cwarn << "* Pool uses a self-signed certificate";
<<<<<<< HEAD
                cwarn << "* Pool hostname you're connecting to does not match the CN registered "
                         "for the certificate.";
=======
                cwarn << "* Pool hostname you're connecting to does not match the CN registered for the certificate.";
>>>>>>> 311de1dd
                cwarn << "Possible fixes:";
#ifndef _WIN32
                cwarn << "* Make sure the file '/etc/ssl/certs/ca-certificates.crt' exists and "
                         "is accessible";
                cwarn << "* Export the correct path via 'export "
                         "SSL_CERT_FILE=/etc/ssl/certs/ca-certificates.crt' to the correct "
                         "file";
                cwarn << "  On most systems you can install the 'ca-certificates' package";
                cwarn << "  You can also get the latest file here: "
                         "https://curl.haxx.se/docs/caextract.html";
#endif
<<<<<<< HEAD
                cwarn << "* Double check hostname in the -P argument.";
=======
                cwarn
                    << "* Double check hostname in the -P argument.";
>>>>>>> 311de1dd
                cwarn << "* Disable certificate verification all-together via environment "
                         "variable. See ethminer --help for info about environment variables";
                cwarn << "If you do the latter please be advised you might expose yourself to the "
                         "risk of seeing your shares stolen";
            }

            // This is a fatal error
            // No need to try other IPs as the certificate is based on host-name
            // not ip address. Trying other IPs would end up with the very same error.
            m_canconnect.store(false, std::memory_order_relaxed);
            m_conn->MarkUnrecoverable();
            m_io_service.post(m_io_strand.wrap(boost::bind(&EthStratumClient::disconnect, this)));
            DEV_BUILD_LOG_PROGRAMFLOW(cnote, "EthStratumClient::connect_handler() end2");
            return;
        }
    }
    else
    {
        m_nonsecuresocket->set_option(boost::asio::socket_base::keep_alive(true));
        m_nonsecuresocket->set_option(tcp::no_delay(true));
    }

    // Clean buffer from any previous stale data
    m_sendBuffer.consume(4096);
    clear_response_pleas();

<<<<<<< HEAD
    // User and worker
=======
    // user and worker
>>>>>>> 311de1dd
    m_user = m_conn->User();
    m_worker = m_conn->Workername();

    /*

    If connection has been set-up with a specific scheme then
    set it's related stratum version as confirmed.

    Otherwise let's go through an autodetection.

    Autodetection process passes all known stratum modes.
    - 1st pass EthStratumClient::ETHEREUMSTRATUM  (2)
    - 2nd pass EthStratumClient::ETHPROXY         (1)
    - 3rd pass EthStratumClient::STRATUM          (0)
    */

    if (m_conn->Version() < 999)
    {
        m_conn->SetStratumMode(m_conn->Version(), true);
    }
    else
    {
        if (!m_conn->StratumModeConfirmed() && m_conn->StratumMode() == 999)
            m_conn->SetStratumMode(2, false);
    }


    Json::Value jReq;
    jReq["id"] = unsigned(1);
    jReq["method"] = "mining.subscribe";
    jReq["params"] = Json::Value(Json::arrayValue);


    switch (m_conn->StratumMode())
    {
    case EthStratumClient::STRATUM:

        jReq["jsonrpc"] = "2.0";

        break;

    case EthStratumClient::ETHPROXY:

        jReq["method"] = "eth_submitLogin";
        if (m_worker.length())
            jReq["worker"] = m_worker;
        jReq["params"].append(m_user + m_conn->Path());

        break;

    case EthStratumClient::ETHEREUMSTRATUM:

        jReq["params"].append(ethminer_get_buildinfo()->project_name_with_version);
        jReq["params"].append("EthereumStratum/1.0.0");

        break;
    }

    // Begin receive data
    recvSocketData();

    /*
    Send first message
    NOTE !!
    It's been tested that f2pool.com does not respond with json error to wrong
    access message (which is needed to autodetect stratum mode).
    IT DOES NOT RESPOND AT ALL !!
    Due to this we need to set a timeout (arbitrary set to 1 second) and
    if no response within that time consider the tentative login failed
    and switch to next stratum mode test
    */
    enqueue_response_plea();
    send(jReq);
<<<<<<< HEAD

    DEV_BUILD_LOG_PROGRAMFLOW(cnote, "EthStratumClient::connect_handler() end");
=======
>>>>>>> 311de1dd
}

std::string EthStratumClient::processError(Json::Value& responseObject)
{
    std::string retVar;

    if (responseObject.isMember("error") &&
        !responseObject.get("error", Json::Value::null).isNull())
    {
        if (responseObject["error"].isConvertibleTo(Json::ValueType::stringValue))
        {
            retVar = responseObject.get("error", "Unknown error").asString();
        }
        else if (responseObject["error"].isConvertibleTo(Json::ValueType::arrayValue))
        {
            for (auto i : responseObject["error"])
            {
                retVar += i.asString() + " ";
            }
        }
        else if (responseObject["error"].isConvertibleTo(Json::ValueType::objectValue))
        {
            for (Json::Value::iterator i = responseObject["error"].begin();
                 i != responseObject["error"].end(); ++i)
            {
                Json::Value k = i.key();
                Json::Value v = (*i);
                retVar += (std::string)i.name() + ":" + v.asString() + " ";
            }
        }
    }
    else
    {
        retVar = "Unknown error";
    }

    return retVar;
}

void EthStratumClient::processExtranonce(std::string& enonce)
{
    m_extraNonceSizeBytes = enonce.length();

    cnote << "Extranonce set to " EthWhite << enonce << EthReset " (nicehash)";
    enonce.resize(16, '0');
    m_extraNonce = std::stoul(enonce, nullptr, 16);
}

void EthStratumClient::processResponse(Json::Value& responseObject)
{
<<<<<<< HEAD
=======
    dev::setThreadName("stratum");

>>>>>>> 311de1dd
    // Store jsonrpc version to test against
    int _rpcVer = responseObject.isMember("jsonrpc") ? 2 : 1;

    bool _isNotification = false;  // Whether or not this message is a reply to previous request or
                                   // is a broadcast notification
    bool _isSuccess = false;       // Whether or not this is a succesful or failed response (implies
                                   // _isNotification = false)
    string _errReason = "";        // Content of the error reason
    string _method = "";           // The method of the notification (or request from pool)
    unsigned _id = 0;  // This SHOULD be the same id as the request it is responding to (known
                       // exception is ethermine.org using 999)


    // Retrieve essential values
    _id = responseObject.get("id", unsigned(0)).asUInt();
    _isSuccess = responseObject.get("error", Json::Value::null).empty();
    _errReason = (_isSuccess ? "" : processError(responseObject));
    _method = responseObject.get("method", "").asString();
    _isNotification = (_method != "" || _id == unsigned(0));

    // Notifications of new jobs are like responses to get_work requests
    if (_isNotification && _method == "" && m_conn->StratumMode() == EthStratumClient::ETHPROXY &&
        responseObject["result"].isArray())
    {
        _method = "mining.notify";
    }

    // Very minimal sanity checks
    // - For rpc2 member "jsonrpc" MUST be valued to "2.0"
    // - For responses ... well ... whatever
    // - For notifications I must receive "method" member and a not empty "params" or "result"
    // member
    if ((_rpcVer == 2 && (!responseObject["jsonrpc"].isString() ||
                             responseObject.get("jsonrpc", "") != "2.0")) ||
        (_isNotification && (responseObject["params"].empty() && responseObject["result"].empty())))
    {
        cwarn << "Pool sent an invalid jsonrpc message...";
        cwarn << "Do not blame ethminer for this. Ask pool devs to honor http://www.jsonrpc.org/ "
                 "specifications ";
        cwarn << "Disconnecting...";
        m_subscribed.store(false, std::memory_order_relaxed);
        m_authorized.store(false, std::memory_order_relaxed);
        m_io_service.post(m_io_strand.wrap(boost::bind(&EthStratumClient::disconnect, this)));
        return;
    }


    // Handle awaited responses to OUR requests (calc response times)
    if (!_isNotification)
    {
        Json::Value jReq;
        Json::Value jResult = responseObject.get("result", Json::Value::null);
        std::chrono::milliseconds response_delay_ms(0);

        if (_id == 1)
        {
            response_delay_ms = dequeue_response_plea();

            /*
            This is the response to very first message after connection.
            I wish I could manage to have different Ids but apparently ethermine.org always replies
            to first message with id=1 regardless the id originally sent.
            */

            // If still in detection phase every failure to
            // to our issued method must lead to a disconnection and
            // reconnection with next available method.
            if (!m_conn->StratumModeConfirmed())
            {
                if (!_isSuccess)
                {
                    // Disconnect and Proceed with next step of autodetection
                    m_io_service.post(
                        m_io_strand.wrap(boost::bind(&EthStratumClient::disconnect, this)));
                    return;
                }

                switch (m_conn->StratumMode())
                {
                case EthStratumClient::ETHEREUMSTRATUM:

                    // In case of success we also need to verify third parameter of "result" array
                    // member is exactly "EthereumStratum/1.0.0". Otherwise try with another mode
                    if (jResult.isArray() && jResult[0].isArray() && jResult[0].size() == 3 &&
                        jResult[0].get(Json::Value::ArrayIndex(2), "").asString() ==
                            "EthereumStratum/1.0.0")
                    {
                        // ETHEREUMSTRATUM is confirmed
                        m_conn->SetStratumMode(2, true);
                    }
                    else
                    {
                        // Disconnect and Proceed with next step of autodetection ETHPROXY
                        // compatible
                        m_io_service.post(
                            m_io_strand.wrap(boost::bind(&EthStratumClient::disconnect, this)));
                        return;
                    }

                    break;

                case EthStratumClient::ETHPROXY:

                    // ETHPROXY is confirmed
                    m_conn->SetStratumMode(1, true);

                    break;

                case EthStratumClient::STRATUM:

                    // STRATUM is confirmed
                    m_conn->SetStratumMode(0, true);

                    break;
                }
            }


            // Response to "mining.subscribe"
            // (https://en.bitcoin.it/wiki/Stratum_mining_protocol#mining.subscribe) Result should
            // be an array with multiple dimensions, we only care about the data if
            // EthStratumClient::ETHEREUMSTRATUM
            switch (m_conn->StratumMode())
            {
            case EthStratumClient::STRATUM:

                if (jResult.isArray() && jResult[0].isArray() && jResult[0].size() == 3 &&
                    jResult[0].get(Json::Value::ArrayIndex(2), "").asString() ==
                        "EthereumStratum/1.0.0")
                {
                    _isSuccess = false;
                }
                else
                {
                    cnote << "Stratum mode detected: STRATUM";
                }

                m_subscribed.store(_isSuccess, std::memory_order_relaxed);
                if (!m_subscribed)
                {
                    cnote << "Could not subscribe: " << _errReason;
                    m_conn->MarkUnrecoverable();
                    m_io_service.post(
                        m_io_strand.wrap(boost::bind(&EthStratumClient::disconnect, this)));
                    return;
                }
                else
                {
                    cnote << "Subscribed!";
                    m_authpending.store(true, std::memory_order_relaxed);
                    jReq["id"] = unsigned(3);
                    jReq["jsonrpc"] = "2.0";
                    jReq["method"] = "mining.authorize";
                    jReq["params"] = Json::Value(Json::arrayValue);
                    jReq["params"].append(m_conn->User() + m_conn->Path());
                    jReq["params"].append(m_conn->Pass());
                    enqueue_response_plea();
                }

                break;

            case EthStratumClient::ETHPROXY:

                cnote << "Stratum mode detected: ETHPROXY Compatible";
                m_subscribed.store(_isSuccess, std::memory_order_relaxed);
                if (!m_subscribed)
                {
                    cnote << "Could not login:" << _errReason;
                    m_conn->MarkUnrecoverable();
                    m_io_service.post(
                        m_io_strand.wrap(boost::bind(&EthStratumClient::disconnect, this)));
                    return;
                }
                else
                {
                    cnote << "Logged in!";
                    m_authorized.store(true, std::memory_order_relaxed);

                    // If we get here we have a valid application connection
                    // not only a socket connection
                    if (m_onConnected && m_conn->StratumModeConfirmed())
                    {
                        m_current_timestamp = std::chrono::steady_clock::now();
                        m_onConnected();
                    }

                    jReq["id"] = unsigned(5);
                    jReq["method"] = "eth_getWork";
                    jReq["params"] = Json::Value(Json::arrayValue);
                }

                break;

            case EthStratumClient::ETHEREUMSTRATUM:

                cnote << "Stratum mode detected: ETHEREUMSTRATUM (NiceHash)";
                m_subscribed.store(_isSuccess, std::memory_order_relaxed);
                if (!m_subscribed)
                {
                    cnote << "Could not subscribe: " << _errReason;
                    m_conn->MarkUnrecoverable();
                    m_io_service.post(
                        m_io_strand.wrap(boost::bind(&EthStratumClient::disconnect, this)));
                    return;
                }
                else
                {
                    cnote << "Subscribed to stratum server";

                    if (!jResult.empty() && jResult.isArray())
                    {
                        std::string enonce = jResult.get(Json::Value::ArrayIndex(1), "").asString();
                        processExtranonce(enonce);
                    }

                    // Notify we're ready for extra nonce subscribtion on the fly
                    // reply to this message should not perform any logic
                    jReq["id"] = unsigned(2);
                    jReq["method"] = "mining.extranonce.subscribe";
                    jReq["params"] = Json::Value(Json::arrayValue);
                    send(jReq);

                    // Eventually request authorization
                    m_authpending.store(true, std::memory_order_relaxed);
                    jReq["id"] = unsigned(3);
                    jReq["method"] = "mining.authorize";
                    jReq["params"].append(m_conn->User() + m_conn->Path());
                    jReq["params"].append(m_conn->Pass());
                    enqueue_response_plea();
                }


                break;
            }

            send(jReq);
        }

        else if (_id == 2)
        {
            // This is the response to mining.extranonce.subscribe
            // according to this
            // https://github.com/nicehash/Specifications/blob/master/NiceHash_extranonce_subscribe_extension.txt
            // In all cases, client does not perform any logic when receiving back these replies.
            // With mining.extranonce.subscribe subscription, client should handle extranonce1
            // changes correctly

            // Nothing to do here.
        }

        else if (_id == 3)
        {
            response_delay_ms = dequeue_response_plea();

            // Response to "mining.authorize"
            // (https://en.bitcoin.it/wiki/Stratum_mining_protocol#mining.authorize) Result should
            // be boolean, some pools also throw an error, so _isSuccess can be false Due to this
            // reevaluate _isSuccess

            if (_isSuccess && jResult.isBool())
            {
                _isSuccess = jResult.asBool();
            }

            m_authpending.store(false, std::memory_order_relaxed);
            m_authorized.store(_isSuccess, std::memory_order_relaxed);

            if (!m_authorized)
            {
                cnote << "Worker not authorized " << m_conn->User() << _errReason;
                m_conn->MarkUnrecoverable();
                m_io_service.post(
                    m_io_strand.wrap(boost::bind(&EthStratumClient::disconnect, this)));
                return;
            }
            else
            {
                cnote << "Authorized worker " + m_conn->User();

                // If we get here we have a valid application connection
                // not only a socket connection
                if (m_onConnected && m_conn->StratumModeConfirmed())
                {
                    m_current_timestamp = std::chrono::steady_clock::now();
                    m_onConnected();
                }
            }
        }

        else if (_id >= 40 && _id <= m_solution_submitted_max_id)
        {
            response_delay_ms = dequeue_response_plea();

            // Response to solution submission mining.submit
            // (https://en.bitcoin.it/wiki/Stratum_mining_protocol#mining.submit) Result should be
            // boolean, some pools also throw an error, so _isSuccess can be false Due to this
            // reevaluate _isSucess

            if (_isSuccess && jResult.isBool())
            {
                _isSuccess = jResult.asBool();
            }

            {
                const unsigned miner_index = _id - 40;
                dequeue_response_plea();
                if (_isSuccess)
                {
                    if (m_onSolutionAccepted)
                    {
                        m_onSolutionAccepted(response_delay_ms, miner_index);
                    }
                }
                else
                {
                    if (m_onSolutionRejected)
                    {
                        cwarn << "Reject reason :"
                              << (_errReason.empty() ? "Unspecified" : _errReason);
                        m_onSolutionRejected(response_delay_ms, miner_index);
                    }
                }
            }
        }

        else if (_id == 5)
        {
            // This is the response we get on first get_work request issued
            // in mode EthStratumClient::ETHPROXY
            // thus we change it to a mining.notify notification
            if (m_conn->StratumMode() == EthStratumClient::ETHPROXY &&
                responseObject["result"].isArray())
            {
                _method = "mining.notify";
                _isNotification = true;
            }
        }

        else if (_id == 9)
        {
            // Response to hashrate submit
            // Shall we do anything ?
            // Hashrate submit is actually out of stratum spec
            if (!_isSuccess)
            {
                cwarn << "Submit hashRate failed: "
                      << (_errReason.empty() ? "Unspecified error" : _errReason);
            }
        }

        else if (_id == 999)
        {
            // This unfortunate case should not happen as none of the outgoing requests is marked
            // with id 999 However it has been tested that ethermine.org responds with this id when
            // error replying to either mining.subscribe (1) or mining.authorize requests (3) To
            // properly handle this situation we need to rely on Subscribed/Authorized states

            response_delay_ms = dequeue_response_plea();

            if (!_isSuccess)
            {
                if (!m_subscribed)
                {
                    // Subscription pending
                    cnote << "Subscription failed:"
                          << (_errReason.empty() ? "Unspecified error" : _errReason);
                    m_io_service.post(
                        m_io_strand.wrap(boost::bind(&EthStratumClient::disconnect, this)));
                    return;
                }
                else if (m_subscribed && !m_authorized)
                {
                    // Authorization pending
                    cnote << "Worker not authorized:"
                          << (_errReason.empty() ? "Unspecified error" : _errReason);
                    m_io_service.post(
                        m_io_strand.wrap(boost::bind(&EthStratumClient::disconnect, this)));
                    return;
                }
            };
        }

        else
        {
            cnote << "Got response for unknown message id [" << _id << "] Discarding...";
            return;
        }
    }

    /*


    Handle unsolicited messages FROM pool AKA notifications

    NOTE !
    Do not process any notification unless login validated
    which means we have detected proper stratum mode.

    */

    if (_isNotification && m_conn->StratumModeConfirmed())
    {
        Json::Value jReq;
        Json::Value jPrm;

        unsigned prmIdx;

        if (_method == "mining.notify")
        {
            // Discard jobs if not properly subscribed
            // or if a job for this transmission has already
            // been processed
            if (!m_subscribed.load(std::memory_order_relaxed) || m_newjobprocessed)
            {
                return;
            }

            /*
            Workaround for Nanopool wrong implementation
            see issue # 1348
            */

            if (m_conn->StratumMode() == EthStratumClient::ETHPROXY &&
                responseObject.isMember("result"))
            {
                jPrm = responseObject.get("result", Json::Value::null);
                prmIdx = 0;
            }
            else
            {
                jPrm = responseObject.get("params", Json::Value::null);
                prmIdx = 1;
            }


            if (jPrm.isArray() && !jPrm.empty())
            {
                m_current.job = jPrm.get(Json::Value::ArrayIndex(0), "").asString();

                if (m_conn->StratumMode() == EthStratumClient::ETHEREUMSTRATUM)
                {
                    string sSeedHash = jPrm.get(Json::Value::ArrayIndex(1), "").asString();
                    string sHeaderHash = jPrm.get(Json::Value::ArrayIndex(2), "").asString();

                    if (sHeaderHash != "" && sSeedHash != "")
                    {

                        m_current.seed = h256(sSeedHash);
                        m_current.header = h256(sHeaderHash);
                        m_current.boundary = m_nextWorkBoundary;
                        m_current.startNonce = m_extraNonce;
                        m_current.exSizeBytes = m_extraNonceSizeBytes;
                        m_current_timestamp = std::chrono::steady_clock::now();

                        // This will signal to dispatch the job
                        // at the end of the transmission.
                        m_newjobprocessed = true;
                    }
                }
                else
                {
                    string sHeaderHash = jPrm.get(Json::Value::ArrayIndex(prmIdx++), "").asString();
                    string sSeedHash = jPrm.get(Json::Value::ArrayIndex(prmIdx++), "").asString();
                    string sShareTarget =
                        jPrm.get(Json::Value::ArrayIndex(prmIdx++), "").asString();
                    if (jPrm.size() > 3)
                    {
                        try
                        {
                            m_current.block = std::stoul(
                                jPrm.get(Json::Value::ArrayIndex(prmIdx++), "").asString(), nullptr,
                                16);
                        }
                        catch (const std::exception&)
                        {
                            m_current.block = -1;
                        }
                    }

                    // coinmine.pl fix
                    int l = sShareTarget.length();
                    if (l < 66)
                        sShareTarget = "0x" + string(66 - l, '0') + sShareTarget.substr(2);

                    m_current.seed = h256(sSeedHash);
                    m_current.header = h256(sHeaderHash);
                    m_current.boundary = h256(sShareTarget);
                    m_current_timestamp = std::chrono::steady_clock::now();

                    // This will signal to dispatch the job
                    // at the end of the transmission.
                    m_newjobprocessed = true;
                }
            }
        }
        else if (_method == "mining.set_difficulty")
        {
            if (m_conn->StratumMode() == EthStratumClient::ETHEREUMSTRATUM)
            {
                jPrm = responseObject.get("params", Json::Value::null);
                if (jPrm.isArray())
                {
                    double nextWorkDifficulty =
                        max(jPrm.get(Json::Value::ArrayIndex(0), 1).asDouble(), 0.0001);
                    m_nextWorkBoundary = h256(diffToTarget(nextWorkDifficulty));
                    cnote << "Difficulty set to " EthWhite << nextWorkDifficulty
                          << EthReset " (nicehash) Target : " << m_nextWorkBoundary.hex();
                }
            }
            else
            {
                cwarn << "Invalid mining.set_difficulty rpc method. Disconnecting ...";
                if (m_conn->StratumModeConfirmed())
                {
                    m_conn->MarkUnrecoverable();
                }
                m_io_service.post(
                    m_io_strand.wrap(boost::bind(&EthStratumClient::disconnect, this)));
            }
        }
        else if (_method == "mining.set_extranonce" &&
                 m_conn->StratumMode() == EthStratumClient::ETHEREUMSTRATUM)
        {
            jPrm = responseObject.get("params", Json::Value::null);
            if (jPrm.isArray())
            {
                std::string enonce = jPrm.get(Json::Value::ArrayIndex(0), "").asString();
                if (!enonce.empty())
                    processExtranonce(enonce);
            }
        }
        else if (_method == "client.get_version")
        {
            jReq["id"] = _id;
            jReq["result"] = ethminer_get_buildinfo()->project_name_with_version;

            if (_rpcVer == 1)
            {
                jReq["error"] = Json::Value::null;
            }
            else if (_rpcVer == 2)
            {
                jReq["jsonrpc"] = "2.0";
            }

            send(jReq);
        }
        else
        {
            cwarn << "Got unknown method [" << _method << "] from pool. Discarding...";

            // Respond back to issuer
            if (_rpcVer == 2)
            {
                jReq["jsonrpc"] = "2.0";
            }
            jReq["id"] = _id;
            jReq["error"] = "Method not found";

            send(jReq);
        }
    }
}

void EthStratumClient::submitHashrate(string const& rate, string const& id)
{

    if (!isConnected())
        return;

    // There is no stratum method to submit the hashrate so we use the rpc variant.
    // Note !!
    // id = 6 is also the id used by ethermine.org and nanopool to push new jobs
    // thus we will be in trouble if we want to check the result of hashrate submission
    // actually change the id from 6 to 9

    Json::Value jReq;
    jReq["id"] = unsigned(9);
    jReq["jsonrpc"] = "2.0";
    if (m_worker.length())
        jReq["worker"] = m_worker;
    jReq["method"] = "eth_submitHashrate";
    jReq["params"] = Json::Value(Json::arrayValue);
    jReq["params"].append(rate);  // Already expressed as hex
    jReq["params"].append(id);    // Already prefixed by 0x

    send(jReq);
}

void EthStratumClient::submitSolution(const Solution& solution)
{
    if (!m_subscribed.load(std::memory_order_relaxed) ||
        !m_authorized.load(std::memory_order_relaxed))
    {
        cwarn << "Solution not submitted. Not authorized.";
        return;
    }

    string nonceHex = toHex(solution.nonce);

    Json::Value jReq;

    unsigned id = 40 + solution.midx;
    jReq["id"] = id;
    m_solution_submitted_max_id = max(m_solution_submitted_max_id, id);
    jReq["method"] = "mining.submit";
    jReq["params"] = Json::Value(Json::arrayValue);

    switch (m_conn->StratumMode())
    {
    case EthStratumClient::STRATUM:

        jReq["jsonrpc"] = "2.0";
        jReq["params"].append(m_conn->User());
        jReq["params"].append(solution.work.job);
        jReq["params"].append("0x" + nonceHex);
        jReq["params"].append("0x" + solution.work.header.hex());
        jReq["params"].append("0x" + solution.mixHash.hex());
        if (m_worker.length())
            jReq["worker"] = m_worker;

        break;

    case EthStratumClient::ETHPROXY:

        jReq["method"] = "eth_submitWork";
        jReq["params"].append("0x" + nonceHex);
        jReq["params"].append("0x" + solution.work.header.hex());
        jReq["params"].append("0x" + solution.mixHash.hex());
        if (m_worker.length())
            jReq["worker"] = m_worker;

        break;

    case EthStratumClient::ETHEREUMSTRATUM:

        jReq["params"].append(m_conn->User());
        jReq["params"].append(solution.work.job);
        jReq["params"].append(nonceHex.substr(solution.work.exSizeBytes));
    }

    enqueue_response_plea();
    send(jReq);

}

void EthStratumClient::recvSocketData()
{
    if (m_conn->SecLevel() != SecureLevel::NONE)
    {
        async_read(*m_securesocket, m_recvBuffer, boost::asio::transfer_at_least(1),
            m_io_strand.wrap(boost::bind(&EthStratumClient::onRecvSocketDataCompleted, this,
                boost::asio::placeholders::error, boost::asio::placeholders::bytes_transferred)));
    }
    else
    {
        async_read(*m_nonsecuresocket, m_recvBuffer, boost::asio::transfer_at_least(1),
            m_io_strand.wrap(boost::bind(&EthStratumClient::onRecvSocketDataCompleted, this,
                boost::asio::placeholders::error, boost::asio::placeholders::bytes_transferred)));
    }
}

void EthStratumClient::onRecvSocketDataCompleted(
    const boost::system::error_code& ec, std::size_t bytes_transferred)
{
    // Due to the nature of io_service's queue and
    // the implementation of the loop this event may trigger
    // late after clean disconnection. Check status of connection
    // before triggering all stack of calls

    if (!ec)
    {
<<<<<<< HEAD
=======

>>>>>>> 311de1dd
        // DO NOT DO THIS !!!!!
        // std::istream is(&m_recvBuffer);
        // std::string message;
        // getline(is, message)
        /*
        There are three reasons :
        1 - Previous async_read_until calls this handler (aside from error codes)
            with the number of bytes in the buffer's get area up to and including
            the delimiter. So we know where to split the line
        2 - Boost's documentation clearly states that after a succesfull
            async_read_until operation the stream buffer MAY contain additional
            data which HAVE to be left in the buffer for subsequent read operations.
            If another delimiter exists in the buffer then it will get caught
            by the next async_read_until()
        3 - std::istream is(&m_recvBuffer) will CONSUME ALL data in the buffer
            thus invalidating the previous point 2
        */

<<<<<<< HEAD
        // Extract received message and free the buffer
        std::string rx_message(
            boost::asio::buffer_cast<const char*>(m_recvBuffer.data()), bytes_transferred);
        m_recvBuffer.consume(bytes_transferred);
        m_message.append(rx_message);

        // Process each line in the transmission
        // NOTE : as multiple jobs may come in with
        // a single transmission only the last will be dispatched
        m_newjobprocessed = false;
        std::string line;
        size_t offset = m_message.find("\n");
        while (offset != string::npos)
        {
            if (offset > 0)
            {
                line = m_message.substr(0, offset);
                boost::trim(line);

                if (!line.empty())
                {
                    // Out received message only for debug purpouses
                    if (g_logOptions & LOG_JSON)
                        cnote << " << " << line;

                    // Test validity of chunk and process
                    Json::Value jMsg;
                    Json::Reader jRdr;
                    if (jRdr.parse(line, jMsg))
                    {
                        // Run in sync so no 2 different async reads may overlap
                        processResponse(jMsg);
                    }
                    else
                    {
                        string what = jRdr.getFormattedErrorMessages();
                        boost::replace_all(what, "\n", " ");
                        cwarn << "Got invalid Json message : " << what;
                    }
                }
=======
        // Extract received message
        std::string line(
            boost::asio::buffer_cast<const char*>(m_recvBuffer.data()), bytes_transferred);
        boost::replace_all(line, "\n", " ");
        m_recvBuffer.consume(bytes_transferred);

        // Out received message only for debug purpouses
        if (g_logOptions & LOG_JSON)
            cnote << " << " << line;

        // Process message only if we're connected
        if (isConnected())
        {
            // Test validity of chunk and process
            Json::Value jMsg;
            Json::Reader jRdr;
            if (jRdr.parse(line, jMsg))
            {
                // Run in sync so no 2 different async reads may overlap
                processResponse(jMsg);
>>>>>>> 311de1dd
            }
            else
            {
                string what = jRdr.getFormattedErrorMessages();
                boost::replace_all(what, "\n", " ");
                cwarn << "Got invalid Json message : " << what;
            }
        }

<<<<<<< HEAD
            m_message.erase(0, offset + 1);
            offset = m_message.find("\n");
        }

        // There is a new job - dispatch it
        if (m_newjobprocessed)
            if (m_onWorkReceived)
                m_onWorkReceived(m_current);

=======
>>>>>>> 311de1dd
        // Eventually keep reading from socket
        if (isConnected())
            recvSocketData();
    }
    else
    {
        if (isConnected())
        {
            if (m_authpending.load(std::memory_order_relaxed))
            {
                cwarn << "Error while waiting for authorization from pool";
                cwarn << "Double check your pool credentials.";
                m_conn->MarkUnrecoverable();
            }

            if ((ec.category() == boost::asio::error::get_ssl_category()) &&
                (ERR_GET_REASON(ec.value()) == SSL_RECEIVED_SHUTDOWN))
            {
                cnote << "SSL Stream remotely closed by " << m_conn->Host();
            }
            else if (ec == boost::asio::error::eof)
            {
                cnote << "Connection remotely closed by " << m_conn->Host();
            }
            else
            {
                cwarn << "Socket read failed: " << ec.message();
            }
            m_io_service.post(m_io_strand.wrap(boost::bind(&EthStratumClient::disconnect, this)));
        }
    }
}

void EthStratumClient::send(Json::Value const& jReq)
{
    std::string* line = new std::string(Json::writeString(m_jSwBuilder, jReq));
    m_txQueue.push(line);
<<<<<<< HEAD

    bool ex = false;
    if (m_txPending.compare_exchange_strong(ex, true, std::memory_order_relaxed))
        sendSocketData();
}

=======

    bool ex = false;
    if (m_txPending.compare_exchange_strong(ex, true, std::memory_order_relaxed))
        sendSocketData();
}

>>>>>>> 311de1dd
void EthStratumClient::sendSocketData()
{
    if (!isConnected() || m_txQueue.empty())
    {
        m_sendBuffer.consume(m_sendBuffer.capacity());
        m_txQueue.consume_all([](std::string* l) { delete l; });
        m_txPending.store(false, std::memory_order_relaxed);
        return;
    }

    std::string* line;
    std::ostream os(&m_sendBuffer);
    while (m_txQueue.pop(line))
    {
        os << *line << std::endl;
        // Out received message only for debug purpouses
        if (g_logOptions & LOG_JSON)
            cnote << " >> " << *line;

        delete line;
    }

    if (m_conn->SecLevel() != SecureLevel::NONE)
    {
        async_write(*m_securesocket, m_sendBuffer,
            m_io_strand.wrap(boost::bind(&EthStratumClient::onSendSocketDataCompleted, this,
                boost::asio::placeholders::error)));
    }
    else
    {
        async_write(*m_nonsecuresocket, m_sendBuffer,
            m_io_strand.wrap(boost::bind(&EthStratumClient::onSendSocketDataCompleted, this,
                boost::asio::placeholders::error)));
    }
}

void EthStratumClient::onSendSocketDataCompleted(const boost::system::error_code& ec)
{
    if (ec)
    {
<<<<<<< HEAD
        m_sendBuffer.consume(m_sendBuffer.capacity());
=======
>>>>>>> 311de1dd
        m_txQueue.consume_all([](std::string* l) { delete l; });
        m_txPending.store(false, std::memory_order_relaxed);

        if ((ec.category() == boost::asio::error::get_ssl_category()) &&
            (SSL_R_PROTOCOL_IS_SHUTDOWN == ERR_GET_REASON(ec.value())))
        {
            cnote << "SSL Stream error :" << ec.message();
            m_io_service.post(m_io_strand.wrap(boost::bind(&EthStratumClient::disconnect, this)));
        }

        if (isConnected())
        {
            cwarn << "Socket write failed: " + ec.message();
            m_io_service.post(m_io_strand.wrap(boost::bind(&EthStratumClient::disconnect, this)));
        }
    }
    else
    {
        if (m_txQueue.empty())
            m_txPending.store(false, std::memory_order_relaxed);
        else
            sendSocketData();
    }
}

void EthStratumClient::onSSLShutdownCompleted(const boost::system::error_code& ec)
{
    (void)ec;
    clear_response_pleas();
    m_io_service.post(m_io_strand.wrap(boost::bind(&EthStratumClient::disconnect_finalize, this)));
}

void EthStratumClient::enqueue_response_plea()
{
    using namespace std::chrono;
    steady_clock::time_point response_plea_time = steady_clock::now();
    if (m_response_pleas_count++ == 0)
    {
        m_response_plea_older.store(
            response_plea_time.time_since_epoch(), std::memory_order_relaxed);
    }
    m_response_plea_times.push(response_plea_time);
}

std::chrono::milliseconds EthStratumClient::dequeue_response_plea()
{
    using namespace std::chrono;

    steady_clock::time_point response_plea_time(
        m_response_plea_older.load(std::memory_order_relaxed));
    milliseconds response_delay_ms =
        duration_cast<milliseconds>(steady_clock::now() - response_plea_time);

    if (m_response_plea_times.pop(response_plea_time))
    {
        m_response_plea_older.store(
            response_plea_time.time_since_epoch(), std::memory_order_relaxed);
    }
    if (m_response_pleas_count.load(std::memory_order_relaxed) > 0)
    {
        m_response_pleas_count--;
        return response_delay_ms;
    }
    else
    {
        return milliseconds(0);
    }
}

void EthStratumClient::clear_response_pleas()
{
    using namespace std::chrono;
    steady_clock::time_point response_plea_time;
    m_response_pleas_count.store(0, std::memory_order_relaxed);
    while (m_response_plea_times.pop(response_plea_time))
    {
    };
    m_response_plea_older.store(((steady_clock::time_point)steady_clock::now()).time_since_epoch(),
        std::memory_order_relaxed);
}<|MERGE_RESOLUTION|>--- conflicted
+++ resolved
@@ -614,12 +614,8 @@
                 cwarn << "This can have multiple reasons:";
                 cwarn << "* Root certs are either not installed or not found";
                 cwarn << "* Pool uses a self-signed certificate";
-<<<<<<< HEAD
                 cwarn << "* Pool hostname you're connecting to does not match the CN registered "
                          "for the certificate.";
-=======
-                cwarn << "* Pool hostname you're connecting to does not match the CN registered for the certificate.";
->>>>>>> 311de1dd
                 cwarn << "Possible fixes:";
 #ifndef _WIN32
                 cwarn << "* Make sure the file '/etc/ssl/certs/ca-certificates.crt' exists and "
@@ -631,12 +627,7 @@
                 cwarn << "  You can also get the latest file here: "
                          "https://curl.haxx.se/docs/caextract.html";
 #endif
-<<<<<<< HEAD
                 cwarn << "* Double check hostname in the -P argument.";
-=======
-                cwarn
-                    << "* Double check hostname in the -P argument.";
->>>>>>> 311de1dd
                 cwarn << "* Disable certificate verification all-together via environment "
                          "variable. See ethminer --help for info about environment variables";
                 cwarn << "If you do the latter please be advised you might expose yourself to the "
@@ -663,11 +654,7 @@
     m_sendBuffer.consume(4096);
     clear_response_pleas();
 
-<<<<<<< HEAD
     // User and worker
-=======
-    // user and worker
->>>>>>> 311de1dd
     m_user = m_conn->User();
     m_worker = m_conn->Workername();
 
@@ -741,11 +728,8 @@
     */
     enqueue_response_plea();
     send(jReq);
-<<<<<<< HEAD
 
     DEV_BUILD_LOG_PROGRAMFLOW(cnote, "EthStratumClient::connect_handler() end");
-=======
->>>>>>> 311de1dd
 }
 
 std::string EthStratumClient::processError(Json::Value& responseObject)
@@ -796,11 +780,6 @@
 
 void EthStratumClient::processResponse(Json::Value& responseObject)
 {
-<<<<<<< HEAD
-=======
-    dev::setThreadName("stratum");
-
->>>>>>> 311de1dd
     // Store jsonrpc version to test against
     int _rpcVer = responseObject.isMember("jsonrpc") ? 2 : 1;
 
@@ -1473,10 +1452,6 @@
 
     if (!ec)
     {
-<<<<<<< HEAD
-=======
-
->>>>>>> 311de1dd
         // DO NOT DO THIS !!!!!
         // std::istream is(&m_recvBuffer);
         // std::string message;
@@ -1495,7 +1470,6 @@
             thus invalidating the previous point 2
         */
 
-<<<<<<< HEAD
         // Extract received message and free the buffer
         std::string rx_message(
             boost::asio::buffer_cast<const char*>(m_recvBuffer.data()), bytes_transferred);
@@ -1536,28 +1510,6 @@
                         cwarn << "Got invalid Json message : " << what;
                     }
                 }
-=======
-        // Extract received message
-        std::string line(
-            boost::asio::buffer_cast<const char*>(m_recvBuffer.data()), bytes_transferred);
-        boost::replace_all(line, "\n", " ");
-        m_recvBuffer.consume(bytes_transferred);
-
-        // Out received message only for debug purpouses
-        if (g_logOptions & LOG_JSON)
-            cnote << " << " << line;
-
-        // Process message only if we're connected
-        if (isConnected())
-        {
-            // Test validity of chunk and process
-            Json::Value jMsg;
-            Json::Reader jRdr;
-            if (jRdr.parse(line, jMsg))
-            {
-                // Run in sync so no 2 different async reads may overlap
-                processResponse(jMsg);
->>>>>>> 311de1dd
             }
             else
             {
@@ -1567,7 +1519,6 @@
             }
         }
 
-<<<<<<< HEAD
             m_message.erase(0, offset + 1);
             offset = m_message.find("\n");
         }
@@ -1577,8 +1528,6 @@
             if (m_onWorkReceived)
                 m_onWorkReceived(m_current);
 
-=======
->>>>>>> 311de1dd
         // Eventually keep reading from socket
         if (isConnected())
             recvSocketData();
@@ -1616,21 +1565,12 @@
 {
     std::string* line = new std::string(Json::writeString(m_jSwBuilder, jReq));
     m_txQueue.push(line);
-<<<<<<< HEAD
 
     bool ex = false;
     if (m_txPending.compare_exchange_strong(ex, true, std::memory_order_relaxed))
         sendSocketData();
 }
 
-=======
-
-    bool ex = false;
-    if (m_txPending.compare_exchange_strong(ex, true, std::memory_order_relaxed))
-        sendSocketData();
-}
-
->>>>>>> 311de1dd
 void EthStratumClient::sendSocketData()
 {
     if (!isConnected() || m_txQueue.empty())
@@ -1671,10 +1611,7 @@
 {
     if (ec)
     {
-<<<<<<< HEAD
         m_sendBuffer.consume(m_sendBuffer.capacity());
-=======
->>>>>>> 311de1dd
         m_txQueue.consume_all([](std::string* l) { delete l; });
         m_txPending.store(false, std::memory_order_relaxed);
 
