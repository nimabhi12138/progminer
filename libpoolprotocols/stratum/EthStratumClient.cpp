#include "EthStratumClient.h"
#include <libdevcore/Log.h>
#include <libethash/endian.h>
#include <ethminer-buildinfo.h>

#ifdef _WIN32
#include <wincrypt.h>
#endif

using boost::asio::ip::tcp;


static void diffToTarget(uint32_t *target, double diff)
{
	uint32_t target2[8];
	uint64_t m;
	int k;

	for (k = 6; k > 0 && diff > 1.0; k--)
		diff /= 4294967296.0;
	m = (uint64_t)(4294901760.0 / diff);
	if (m == 0 && k == 6)
		memset(target2, 0xff, 32);
	else {
		memset(target2, 0, 32);
		target2[k] = (uint32_t)m;
		target2[k + 1] = (uint32_t)(m >> 32);
	}

	for (int i = 0; i < 32; i++)
		((uint8_t*)target)[31 - i] = ((uint8_t*)target2)[i];
}


EthStratumClient::EthStratumClient(int const & worktimeout, string const & email, bool const & submitHashrate) : PoolClient(),
	 m_socket(nullptr),
	 m_securesocket(nullptr),
	 m_worktimer(m_io_service),
	 m_responsetimer(m_io_service),
	 m_resolver(m_io_service)
{
	m_authorized = false;
	m_pending = 0;
	m_worktimeout = worktimeout;

	m_email = email;

	m_submit_hashrate = submitHashrate;
	m_submit_hashrate_id = h256::random().hex();
}

EthStratumClient::~EthStratumClient()
{
	m_io_service.stop();
	m_serviceThread.join();

	if (m_connection.SecLevel() != SecureLevel::NONE) {
		if (m_securesocket) 
			delete m_securesocket;
	}
	else {
		if (m_socket)
			delete m_socket;
	}
}

void EthStratumClient::connect()
{
	m_connection = m_conn;

	m_authorized = false;
	m_connected.store(false, std::memory_order_relaxed);

	stringstream ssPort;
	ssPort << m_connection.Port();
	tcp::resolver::query q(m_connection.Host(), ssPort.str());

	//cnote << "Resolving stratum server " + m_connection.host + ":" + m_connection.port;

	if (m_connection.SecLevel() != SecureLevel::NONE) {

		boost::asio::ssl::context::method method = boost::asio::ssl::context::tls;
		if (m_connection.SecLevel() == SecureLevel::TLS12)
			method = boost::asio::ssl::context::tlsv12;

		boost::asio::ssl::context ctx(method);
		m_securesocket = new boost::asio::ssl::stream<boost::asio::ip::tcp::socket>(m_io_service, ctx);
		m_socket = &m_securesocket->next_layer();

		if (m_connection.SecLevel() != SecureLevel::ALLOW_SELFSIGNED) {
			m_securesocket->set_verify_mode(boost::asio::ssl::verify_peer);

#ifdef _WIN32
			HCERTSTORE hStore = CertOpenSystemStore(0, "ROOT");
			if (hStore == NULL) {
				return;
			}

			X509_STORE *store = X509_STORE_new();
			PCCERT_CONTEXT pContext = NULL;
			while ((pContext = CertEnumCertificatesInStore(hStore, pContext)) != NULL) {
				X509 *x509 = d2i_X509(NULL,
					(const unsigned char **)&pContext->pbCertEncoded,
					pContext->cbCertEncoded);
				if (x509 != NULL) {
					X509_STORE_add_cert(store, x509);
					X509_free(x509);
				}
			}

			CertFreeCertificateContext(pContext);
			CertCloseStore(hStore, 0);

			SSL_CTX_set_cert_store(ctx.native_handle(), store);
#else
			char *certPath = getenv("SSL_CERT_FILE");
			try {
				ctx.load_verify_file(certPath ? certPath : "/etc/ssl/certs/ca-certificates.crt");
			}
			catch (...) {
				cwarn << "Failed to load ca certificates. Either the file '/etc/ssl/certs/ca-certificates.crt' does not exist";
				cwarn << "or the environment variable SSL_CERT_FILE is set to an invalid or inaccessable file.";
				cwarn << "It is possible that certificate verification can fail.";
			}
#endif
		}
	}
	else {
		m_socket = new boost::asio::ip::tcp::socket(m_io_service);
	}

	// Activate keep alive to detect disconnects
	unsigned int keepAlive = 10000;

#if defined _WIN32 || defined WIN32 || defined OS_WIN64 || defined _WIN64 || defined WIN64 || defined WINNT
	int32_t timeout = keepAlive;
	setsockopt(m_socket->native_handle(), SOL_SOCKET, SO_RCVTIMEO, (const char*)&timeout, sizeof(timeout));
	setsockopt(m_socket->native_handle(), SOL_SOCKET, SO_SNDTIMEO, (const char*)&timeout, sizeof(timeout));
#else
	struct timeval tv;
	tv.tv_sec = keepAlive / 1000;
	tv.tv_usec = keepAlive % 1000;
	setsockopt(m_socket->native_handle(), SOL_SOCKET, SO_RCVTIMEO, &tv, sizeof(tv));
	setsockopt(m_socket->native_handle(), SOL_SOCKET, SO_SNDTIMEO, &tv, sizeof(tv));
#endif

	m_resolver.async_resolve(q, boost::bind(&EthStratumClient::resolve_handler,
		this, boost::asio::placeholders::error,
		boost::asio::placeholders::iterator));

    if (m_serviceThread.joinable())
	{
		// If the service thread have been created try to reset the service.
		m_io_service.reset();
	}
	else
	{
		// Otherwise, if the first time here, create new thread.
		m_serviceThread = std::thread{boost::bind(&boost::asio::io_service::run, &m_io_service)};
	}
}

#define BOOST_ASIO_ENABLE_CANCELIO 

void EthStratumClient::disconnect()
{
	m_worktimer.cancel();
	m_responsetimer.cancel();
	m_response_pending = false;
	m_linkdown = true;

<<<<<<< HEAD
	if (m_connection.SecLevel() != SecureLevel::NONE) {
		boost::system::error_code sec;
		m_securesocket->shutdown(sec);
	}

	m_socket->close();
	m_io_service.stop();
=======
	try {
		if (m_secureMode != StratumSecure::NONE) {
			boost::system::error_code sec;
			m_securesocket->shutdown(sec);
		}

		m_socket->close();
		m_io_service.stop();
	}
	catch (std::exception const& _e) {
		cwarn << "Error while disconnecting:" << _e.what();
	}
>>>>>>> 74417c7a

	if (m_connection.SecLevel() != SecureLevel::NONE) {
		delete m_securesocket;
	}
	else {
		delete m_socket;
	}

	m_authorized = false;
	m_connected.store(false, std::memory_order_relaxed);

	if (m_onDisconnected) {
		m_onDisconnected();
	}
}

void EthStratumClient::resolve_handler(const boost::system::error_code& ec, tcp::resolver::iterator i)
{
	dev::setThreadName("stratum");
	if (!ec)
	{
		//cnote << "Connecting to stratum server " + m_connection.Host() + ":" + m_connection.Port();
		tcp::resolver::iterator end;
		async_connect(*m_socket, i, end, boost::bind(&EthStratumClient::connect_handler,
						this, boost::asio::placeholders::error,
						boost::asio::placeholders::iterator));
	}
	else
	{
		stringstream ss;
		ss << "Could not resolve host " << m_connection.Host() << ':' << m_connection.Port() << ", " << ec.message();
		cwarn << ss.str();
		disconnect();
	}
}

void EthStratumClient::reset_work_timeout()
{
	m_worktimer.cancel();
	m_worktimer.expires_from_now(boost::posix_time::seconds(m_worktimeout));
	m_worktimer.async_wait(boost::bind(&EthStratumClient::work_timeout_handler, this, boost::asio::placeholders::error));
}

void EthStratumClient::connect_handler(const boost::system::error_code& ec, tcp::resolver::iterator i)
{
	(void)i;

	dev::setThreadName("stratum");
	
	if (!ec)
	{
		m_connected.store(true, std::memory_order_relaxed);
		m_linkdown = false;

		//cnote << "Connected to stratum server " + i->host_name() + ":" + m_connection.port;
		if (m_onConnected) {
			m_onConnected();
		}

		if (m_connection.SecLevel() != SecureLevel::NONE) {
			boost::system::error_code hec;
			m_securesocket->handshake(boost::asio::ssl::stream_base::client, hec);
			if (hec) {
				cwarn << "SSL/TLS Handshake failed: " << hec.message();
				if (hec.value() == 337047686) { // certificate verification failed
					cwarn << "This can have multiple reasons:";
					cwarn << "* Root certs are either not installed or not found";
					cwarn << "* Pool uses a self-signed certificate";
					cwarn << "Possible fixes:";
					cwarn << "* Make sure the file '/etc/ssl/certs/ca-certificates.crt' exists and is accessable";
					cwarn << "* Export the correct path via 'export SSL_CERT_FILE=/etc/ssl/certs/ca-certificates.crt' to the correct file";
					cwarn << "  On most systems you can install the 'ca-certificates' package";
					cwarn << "  You can also get the latest file here: https://curl.haxx.se/docs/caextract.html";
					cwarn << "* Disable certificate verification all-together via command-line option.";
				}
				disconnect();
				return;
			}
		}

		// Successfully connected so we start our work timeout timer
		reset_work_timeout();

		std::ostream os(&m_requestBuffer);

		string user;
		size_t p;

		switch (m_connection.Version()) {
			case EthStratumClient::STRATUM:
				m_authorized = true;
				os << "{\"id\": 1, \"method\": \"mining.subscribe\", \"params\": []}\n";
				break;
			case EthStratumClient::ETHPROXY:
				p = m_connection.User().find_first_of(".");
				user = m_connection.User().substr(0, p);
				if (p + 1 <= m_connection.User().length())
					m_worker = m_connection.User().substr(p + 1);
				else
					m_worker = "";

				if (m_email.empty())
				{
					os << "{\"id\": 1, \"worker\":\"" << m_worker << "\", \"method\": \"eth_submitLogin\", \"params\": [\"" << user << "\"]}\n";
				}
				else
				{
					os << "{\"id\": 1, \"worker\":\"" << m_worker << "\", \"method\": \"eth_submitLogin\", \"params\": [\"" << user << "\", \"" << m_email << "\"]}\n";
				}
				break;
			case EthStratumClient::ETHEREUMSTRATUM:
				m_authorized = true;
				os << "{\"id\": 1, \"method\": \"mining.subscribe\", \"params\": [\"ethminer/" << ethminer_get_buildinfo()->project_version << "\",\"EthereumStratum/1.0.0\"]}\n";
				break;
		}

		if (m_connection.SecLevel() != SecureLevel::NONE) {
			async_write(*m_securesocket, m_requestBuffer,
				boost::bind(&EthStratumClient::handleResponse, this,
					boost::asio::placeholders::error));
		}
		else {
			async_write(*m_socket, m_requestBuffer,
				boost::bind(&EthStratumClient::handleResponse, this,
					boost::asio::placeholders::error));
		}
	}
	else
	{
		stringstream ss;
		ss << "Could not connect to stratum server " << m_connection.Host() << ':' << m_connection.Port() << ", " << ec.message();
		cwarn << ss.str();
		disconnect();
	}

}

void EthStratumClient::readline() {
	x_pending.lock();
	if (m_pending == 0) {
		if (m_connection.SecLevel() != SecureLevel::NONE) {
			async_read_until(*m_securesocket, m_responseBuffer, "\n",
				boost::bind(&EthStratumClient::readResponse, this,
					boost::asio::placeholders::error, boost::asio::placeholders::bytes_transferred));
		}
		else {
			async_read_until(*m_socket, m_responseBuffer, "\n",
				boost::bind(&EthStratumClient::readResponse, this,
					boost::asio::placeholders::error, boost::asio::placeholders::bytes_transferred));
		}
	
		m_pending++;
		
	}
	x_pending.unlock();
}

void EthStratumClient::handleResponse(const boost::system::error_code& ec) {
	if (!ec)
	{
		readline();
	}
	else
	{
		dev::setThreadName("stratum");
		cwarn << "Handle response failed: " + ec.message();
	}
}

void EthStratumClient::readResponse(const boost::system::error_code& ec, std::size_t bytes_transferred)
{
	dev::setThreadName("stratum");
	x_pending.lock();
	m_pending = m_pending > 0 ? m_pending - 1 : 0;
	x_pending.unlock();

	if (!ec && bytes_transferred)
	{
		std::istream is(&m_responseBuffer);
		std::string response;
		getline(is, response);

		if (!response.empty() && response.front() == '{' && response.back() == '}') 
		{
			Json::Value responseObject;
			Json::Reader reader;
			if (reader.parse(response.c_str(), responseObject))
			{
				processReponse(responseObject);
			}
			else 
			{
				cwarn << "Parse response failed: " + reader.getFormattedErrorMessages();
			}
		}
		else if (m_connection.Version() != EthStratumClient::ETHPROXY)
		{
			cwarn << "Discarding incomplete response";
		}
		if (m_connected.load(std::memory_order_relaxed))
			readline();
	}
	else
	{
		if (m_connected.load(std::memory_order_relaxed)) {
			cwarn << "Read response failed: " + ec.message();
			disconnect();
		}
	}
}

void EthStratumClient::processExtranonce(std::string& enonce)
{
	m_extraNonceHexSize = enonce.length();

	cnote << "Extranonce set to " + enonce;

	for (int i = enonce.length(); i < 16; ++i) enonce += "0";
	m_extraNonce = h64(enonce);
}

void EthStratumClient::processReponse(Json::Value& responseObject)
{
	Json::Value error = responseObject.get("error", {});
	if (error.isArray())
	{
		cnote << error.get(1, "Unknown error").asString();
	}
	std::ostream os(&m_requestBuffer);
	Json::Value params;
	int id = responseObject.get("id", Json::Value::null).asInt();
	switch (id)
	{
		case 1:
		if (m_connection.Version() == EthStratumClient::ETHEREUMSTRATUM)
		{
			m_nextWorkDifficulty = 1;
			params = responseObject.get("result", Json::Value::null);
			if (params.isArray())
			{
				std::string enonce = params.get((Json::Value::ArrayIndex)1, "").asString();
				processExtranonce(enonce);
			}

			os << "{\"id\": 2, \"method\": \"mining.extranonce.subscribe\", \"params\": []}\n";
		}
		if (m_connection.Version() != EthStratumClient::ETHPROXY)
		{
			cnote << "Subscribed to stratum server";
			os << "{\"id\": 3, \"method\": \"mining.authorize\", \"params\": [\"" << m_connection.User() << "\",\"" << m_connection.Pass() << "\"]}\n";
		}
		else
		{
			m_authorized = true;
			os << "{\"id\": 5, \"method\": \"eth_getWork\", \"params\": []}\n"; // not strictly required but it does speed up initialization
		}
		if (m_connection.SecLevel() != SecureLevel::NONE) {
			async_write(*m_securesocket, m_requestBuffer,
				boost::bind(&EthStratumClient::handleResponse, this,
					boost::asio::placeholders::error));
		}
		else {
			async_write(*m_socket, m_requestBuffer,
				boost::bind(&EthStratumClient::handleResponse, this,
					boost::asio::placeholders::error));
		}
		break;
	case 2:
		// nothing to do...
		break;
	case 3:
		m_authorized = responseObject.get("result", Json::Value::null).asBool();
		if (!m_authorized)
		{
			cnote << "Worker not authorized:" + m_connection.User();
			disconnect();
			return;
		}
		cnote << "Authorized worker " + m_connection.User();
		break;
	case 4:
		{
			m_responsetimer.cancel();
			m_response_pending = false;
			if (responseObject.get("result", false).asBool()) {
				if (m_onSolutionAccepted) {
					m_onSolutionAccepted(m_stale);
				}
			}
			else {
				if (m_onSolutionRejected) {
					m_onSolutionRejected(m_stale);
				}
			}
		}
		break;
	default:
		string method, workattr;
		unsigned index;
		if (m_connection.Version() != EthStratumClient::ETHPROXY)
		{
			method = responseObject.get("method", "").asString();
			workattr = "params";
			index = 1;
		}
		else
		{
			method = "mining.notify";
			workattr = "result";
			index = 0;
		}

		if (method == "mining.notify")
		{
			params = responseObject.get(workattr.c_str(), Json::Value::null);
			if (params.isArray())
			{
				string job = params.get((Json::Value::ArrayIndex)0, "").asString();
				if (m_response_pending)
					m_stale = true;
				if (m_connection.Version() == EthStratumClient::ETHEREUMSTRATUM)
				{
					string sSeedHash = params.get((Json::Value::ArrayIndex)1, "").asString();
					string sHeaderHash = params.get((Json::Value::ArrayIndex)2, "").asString();

					if (sHeaderHash != "" && sSeedHash != "")
					{
						reset_work_timeout();

						m_current.header = h256(sHeaderHash);
						m_current.seed = h256(sSeedHash);
						m_current.boundary = h256();
						diffToTarget((uint32_t*)m_current.boundary.data(), m_nextWorkDifficulty);
						m_current.startNonce = ethash_swap_u64(*((uint64_t*)m_extraNonce.data()));
						m_current.exSizeBits = m_extraNonceHexSize * 4;
						m_current.job_len = job.size();
						if (m_connection.Version() == EthStratumClient::ETHEREUMSTRATUM)
							job.resize(64, '0');
						m_current.job = h256(job);

						if (m_onWorkReceived) {
							m_onWorkReceived(m_current);
						}
					}
				}
				else
				{
					string sHeaderHash = params.get((Json::Value::ArrayIndex)index++, "").asString();
					string sSeedHash = params.get((Json::Value::ArrayIndex)index++, "").asString();
					string sShareTarget = params.get((Json::Value::ArrayIndex)index++, "").asString();

					// coinmine.pl fix
					int l = sShareTarget.length();
					if (l < 66)
						sShareTarget = "0x" + string(66 - l, '0') + sShareTarget.substr(2);


					if (sHeaderHash != "" && sSeedHash != "" && sShareTarget != "")
					{
						h256 headerHash = h256(sHeaderHash);

						if (headerHash != m_current.header)
						{
							reset_work_timeout();

							m_current.header = h256(sHeaderHash);
							m_current.seed = h256(sSeedHash);
							m_current.boundary = h256(sShareTarget);
							m_current.job = h256(job);

							if (m_onWorkReceived) {
								m_onWorkReceived(m_current);
							}
						}
					}
				}
			}
		}
		else if (method == "mining.set_difficulty" && m_connection.Version() == EthStratumClient::ETHEREUMSTRATUM)
		{
			params = responseObject.get("params", Json::Value::null);
			if (params.isArray())
			{
				m_nextWorkDifficulty = params.get((Json::Value::ArrayIndex)0, 1).asDouble();
				if (m_nextWorkDifficulty <= 0.0001) m_nextWorkDifficulty = 0.0001;
				cnote << "Difficulty set to "  << m_nextWorkDifficulty;
			}
		}
		else if (method == "mining.set_extranonce" && m_connection.Version() == EthStratumClient::ETHEREUMSTRATUM)
		{
			params = responseObject.get("params", Json::Value::null);
			if (params.isArray())
			{
				std::string enonce = params.get((Json::Value::ArrayIndex)0, "").asString();
				processExtranonce(enonce);
			}
		}
		else if (method == "client.get_version")
		{
			os << "{\"error\": null, \"id\" : " << id << ", \"result\" : \"" << ethminer_get_buildinfo()->project_version << "\"}\n";
			if (m_connection.SecLevel() != SecureLevel::NONE) {
				async_write(*m_securesocket, m_requestBuffer,
					boost::bind(&EthStratumClient::handleResponse, this,
						boost::asio::placeholders::error));
			}
			else {
				async_write(*m_socket, m_requestBuffer,
					boost::bind(&EthStratumClient::handleResponse, this,
						boost::asio::placeholders::error));
			}
		}
		break;
	}

}

void EthStratumClient::work_timeout_handler(const boost::system::error_code& ec) {
	if (!ec) {
		cwarn << "No new work received in " << m_worktimeout << " seconds.";
		disconnect();
	}
}

void EthStratumClient::response_timeout_handler(const boost::system::error_code& ec) {
	if (!ec) {
		cwarn << "No no response received in 2 seconds.";
		disconnect();
	}
}

void EthStratumClient::submitHashrate(string const & rate) {
	if (!m_submit_hashrate || m_linkdown) {
		return;
	}

	// There is no stratum method to submit the hashrate so we use the rpc variant.
	string json = "{\"id\": 6, \"jsonrpc\":\"2.0\", \"method\": \"eth_submitHashrate\", \"params\": [\"" + rate + "\",\"0x" + this->m_submit_hashrate_id + "\"]}\n";
	std::ostream os(&m_requestBuffer);
	os << json;
	if (m_connection.SecLevel() != SecureLevel::NONE) {
		write(*m_securesocket, m_requestBuffer);
	}
	else {
		write(*m_socket, m_requestBuffer);
	}
}

void EthStratumClient::submitSolution(Solution solution) {

	string nonceHex = toHex(solution.nonce);
	string json;

	m_responsetimer.cancel();

	switch (m_connection.Version()) {
		case EthStratumClient::STRATUM:
			json = "{\"id\": 4, \"method\": \"mining.submit\", \"params\": [\"" +
				m_connection.User() + "\",\"" + solution.work.job.hex() + "\",\"0x" +
				nonceHex + "\",\"0x" + solution.work.header.hex() + "\",\"0x" +
				solution.mixHash.hex() + "\"]}\n";
			break;
		case EthStratumClient::ETHPROXY:
			json = "{\"id\": 4, \"worker\":\"" +
				m_worker + "\", \"method\": \"eth_submitWork\", \"params\": [\"0x" +
				nonceHex + "\",\"0x" + solution.work.header.hex() + "\",\"0x" +
				solution.mixHash.hex() + "\"]}\n";
			break;
		case EthStratumClient::ETHEREUMSTRATUM:
			json = "{\"id\": 4, \"method\": \"mining.submit\", \"params\": [\"" +
				m_connection.User() + "\",\"" + solution.work.job.hex().substr(0, solution.work.job_len) + "\",\"" +
				nonceHex.substr(m_extraNonceHexSize, 16 - m_extraNonceHexSize) + "\"]}\n";
			break;
	}
	std::ostream os(&m_requestBuffer);
	os << json;
	m_stale = solution.stale;
	if (m_connection.SecLevel() != SecureLevel::NONE) {
		async_write(*m_securesocket, m_requestBuffer,
			boost::bind(&EthStratumClient::handleResponse, this,
				boost::asio::placeholders::error));
	}
	else {
		async_write(*m_socket, m_requestBuffer,
			boost::bind(&EthStratumClient::handleResponse, this,
				boost::asio::placeholders::error));
	}
	m_response_pending = true;
	m_responsetimer.expires_from_now(boost::posix_time::seconds(2));
	m_responsetimer.async_wait(boost::bind(&EthStratumClient::response_timeout_handler, this, boost::asio::placeholders::error));
}
<|MERGE_RESOLUTION|>--- conflicted
+++ resolved
@@ -169,17 +169,8 @@
 	m_response_pending = false;
 	m_linkdown = true;
 
-<<<<<<< HEAD
-	if (m_connection.SecLevel() != SecureLevel::NONE) {
-		boost::system::error_code sec;
-		m_securesocket->shutdown(sec);
-	}
-
-	m_socket->close();
-	m_io_service.stop();
-=======
 	try {
-		if (m_secureMode != StratumSecure::NONE) {
+		if (m_connection.SecLevel() != SecureLevel::NONE) {
 			boost::system::error_code sec;
 			m_securesocket->shutdown(sec);
 		}
@@ -190,7 +181,6 @@
 	catch (std::exception const& _e) {
 		cwarn << "Error while disconnecting:" << _e.what();
 	}
->>>>>>> 74417c7a
 
 	if (m_connection.SecLevel() != SecureLevel::NONE) {
 		delete m_securesocket;
