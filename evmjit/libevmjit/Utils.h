--- conflicted
+++ resolved
@@ -1,10 +1,7 @@
 #pragma once
-<<<<<<< HEAD
-=======
 
 #include <iostream>
 
->>>>>>> 14257195
 #include "Common.h"
 
 namespace dev
