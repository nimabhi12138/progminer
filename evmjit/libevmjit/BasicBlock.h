--- conflicted
+++ resolved
@@ -66,9 +66,6 @@
 
 	bool isJumpDest() const { return m_isJumpDest; }
 
-	bool isJumpDest() const { return m_isJumpDest; }
-	void markAsJumpDest() { m_isJumpDest = true; }
-
 	LocalStack& localStack() { return m_stack; }
 
 	/// Optimization: propagates values between local stacks in basic blocks
@@ -114,11 +111,7 @@
 
 	/// Is the basic block a valid jump destination.
 	/// JUMPDEST is the first instruction of the basic block.
-<<<<<<< HEAD
-	bool m_isJumpDest = false;
-=======
 	bool const m_isJumpDest = false;
->>>>>>> f55ef44c
 };
 
 }
